--- conflicted
+++ resolved
@@ -94,17 +94,10 @@
     private static boolean debug = false;
 
     // script-string-to-generated Class map
-<<<<<<< HEAD
-    private Map<String, Class> classMap = Collections.synchronizedMap(new HashMap<String, Class>());
-    // global closures map - this is used to simulate a single
-    // global functions namespace 
-    private Map<String, Closure> globalClosures = Collections.synchronizedMap(new HashMap<String, Closure>());
-=======
     private ManagedConcurrentMap<String, Class> classMap = new ManagedConcurrentMap<String, Class>(ReferenceBundle.getSoftBundle());
     // global closures map - this is used to simulate a single
     // global functions namespace 
     private ManagedConcurrentValueMap<String, Closure> globalClosures = new ManagedConcurrentValueMap<String, Closure>(ReferenceBundle.getSoftBundle());
->>>>>>> d7a7c33f
     // class loader for Groovy generated classes
     private GroovyClassLoader loader;
     // lazily initialized factory
