--- conflicted
+++ resolved
@@ -467,25 +467,6 @@
         """
     }
 
-<<<<<<< HEAD
-    // GROOVY-6330
-    void testIncludeAndExcludeByType() {
-        assertScript """
-            interface AddAllCollectionSelector {
-                boolean addAll(Collection<? extends Integer> c)
-                Integer remove(int index)
-            }
-
-            class SplitNumberList {
-                // collection variant of addAll and remove will work on odd list, all other methods on even list
-                @Delegate(excludeTypes=AddAllCollectionSelector) List<Integer> evens = [2, 4, 6]
-                @Delegate(includeTypes=AddAllCollectionSelector) List<Integer> odds = [1, 3, 5]
-                def getEvensThenOdds() { evens + odds }
-            }
-
-            def list = new SplitNumberList()
-            assert list.evensThenOdds == [2, 4, 6, 1, 3, 5]
-=======
     // GROOVY-6329
     void testIncludeAndExcludeByType() {
         assertScript """
@@ -518,17 +499,12 @@
             def list = new MixedNumbers()
             assert list.all == [2, 4, 6, 1, 3, 0]
             list.add(5)
->>>>>>> ec956728
             list.addAll([7, 9])
             list.addAll(1, [8])
             list.remove(0)
             assert list.indexOf(8) == 1
-<<<<<<< HEAD
-            assert list.evensThenOdds == [2, 8, 4, 6, 3, 5, 7, 9]
-=======
             list.clear()
             assert list.all == [2, 8, 4, 6, 3, 5, 7, 9]
->>>>>>> ec956728
         """
     }
 
