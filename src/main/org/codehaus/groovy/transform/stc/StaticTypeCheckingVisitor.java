/*
 * Copyright 2003-2013 the original author or authors.
 *
 * Licensed under the Apache License, Version 2.0 (the "License");
 * you may not use this file except in compliance with the License.
 * You may obtain a copy of the License at
 *
 *      http://www.apache.org/licenses/LICENSE-2.0
 *
 * Unless required by applicable law or agreed to in writing, software
 * distributed under the License is distributed on an "AS IS" BASIS,
 * WITHOUT WARRANTIES OR CONDITIONS OF ANY KIND, either express or implied.
 * See the License for the specific language governing permissions and
 * limitations under the License.
 */
package org.codehaus.groovy.transform.stc;

import groovy.lang.*;
import groovy.transform.TypeChecked;
import groovy.transform.TypeCheckingMode;
import org.codehaus.groovy.GroovyBugError;
import org.codehaus.groovy.ast.*;
import org.codehaus.groovy.ast.expr.*;
import org.codehaus.groovy.ast.stmt.*;
import org.codehaus.groovy.ast.tools.GenericsUtils;
import org.codehaus.groovy.classgen.ReturnAdder;
import org.codehaus.groovy.classgen.asm.InvocationWriter;
import org.codehaus.groovy.control.ErrorCollector;
import org.codehaus.groovy.control.SourceUnit;
import org.codehaus.groovy.control.messages.SyntaxErrorMessage;
import org.codehaus.groovy.runtime.DefaultGroovyMethods;
import org.codehaus.groovy.runtime.MetaClassHelper;
import org.codehaus.groovy.syntax.SyntaxException;
import org.codehaus.groovy.syntax.Token;
import org.codehaus.groovy.transform.StaticTypesTransformation;
import org.codehaus.groovy.util.ListHashMap;
import org.objectweb.asm.Opcodes;

import java.lang.reflect.Modifier;
import java.util.*;
import java.util.concurrent.atomic.AtomicReference;

import static org.codehaus.groovy.ast.ClassHelper.*;
import static org.codehaus.groovy.ast.tools.WideningCategories.*;
import static org.codehaus.groovy.syntax.Types.*;
import static org.codehaus.groovy.transform.stc.StaticTypeCheckingSupport.*;

/**
 * The main class code visitor responsible for static type checking. It will perform various inspections like checking
 * assignment types, type inference, ... Eventually, class nodes may be annotated with inferred type information.
 *
 * @author Cedric Champeau
 * @author Jochen Theodorou
 */
public class StaticTypeCheckingVisitor extends ClassCodeVisitorSupport {

    private final static boolean DEBUG_GENERATED_CODE = Boolean.valueOf(System.getProperty("groovy.stc.debug", "false"));

    protected static final Object ERROR_COLLECTOR = ErrorCollector.class;
    protected static final ClassNode ITERABLE_TYPE = ClassHelper.make(Iterable.class);
    protected static final List<MethodNode> EMPTY_METHODNODE_LIST = Collections.emptyList();
    protected static final ClassNode TYPECHECKED_CLASSNODE = ClassHelper.make(TypeChecked.class);
    protected static final ClassNode[] TYPECHECKING_ANNOTATIONS = new ClassNode[]{TYPECHECKED_CLASSNODE};
    protected static final ClassNode TYPECHECKING_INFO_NODE = ClassHelper.make(TypeChecked.TypeCheckingInfo.class);
    protected static final ClassNode DGM_CLASSNODE = ClassHelper.make(DefaultGroovyMethods.class);
    protected static final int CURRENT_SIGNATURE_PROTOCOL_VERSION = 1;
    protected static final Expression CURRENT_SIGNATURE_PROTOCOL = new ConstantExpression(CURRENT_SIGNATURE_PROTOCOL_VERSION, true);
    protected static final MethodNode GET_DELEGATE = CLOSURE_TYPE.getGetterMethod("getDelegate");
    protected static final MethodNode GET_OWNER = CLOSURE_TYPE.getGetterMethod("getOwner");
    protected static final MethodNode GET_THISOBJECT = CLOSURE_TYPE.getGetterMethod("getThisObject");
    protected static final ClassNode DELEGATES_TO = ClassHelper.make(DelegatesTo.class);
    protected static final ClassNode DELEGATES_TO_TARGET = ClassHelper.make(DelegatesTo.Target.class);
    protected static final ClassNode LINKEDHASHMAP_CLASSNODE = make(LinkedHashMap.class);



    public static final Statement GENERATED_EMPTY_STATEMENT = new EmptyStatement();

    public static final MethodNode CLOSURE_CALL_NO_ARG;
    public static final MethodNode CLOSURE_CALL_ONE_ARG;
    public static final MethodNode CLOSURE_CALL_VARGS;

    static {
        // Cache closure call methods
        CLOSURE_CALL_NO_ARG = CLOSURE_TYPE.getDeclaredMethod("call", Parameter.EMPTY_ARRAY);
        CLOSURE_CALL_ONE_ARG = CLOSURE_TYPE.getDeclaredMethod("call", new Parameter[]{
                new Parameter(OBJECT_TYPE, "arg")
        });
        CLOSURE_CALL_VARGS = CLOSURE_TYPE.getDeclaredMethod("call", new Parameter[]{
                new Parameter(OBJECT_TYPE.makeArray(), "args")
        });
    }

    protected final ReturnAdder.ReturnStatementListener returnListener = new ReturnAdder.ReturnStatementListener() {
        public void returnStatementAdded(final ReturnStatement returnStatement) {
            ClassNode returnType = checkReturnType(returnStatement);
            if (returnStatement.getExpression().equals(ConstantExpression.NULL)) return;
            if (typeCheckingContext.getEnclosingClosure()!=null) {
                addClosureReturnType(getType(returnStatement.getExpression()));
            } else if (typeCheckingContext.getEnclosingMethod() != null) {
            } else {
                throw new GroovyBugError("Unexpected return statement at "
                        + returnStatement.getLineNumber()+":"+returnStatement.getColumnNumber()
                        + " "+returnStatement.getText());
            }
        }
    };

    protected final ReturnAdder returnAdder = new ReturnAdder(returnListener);

    protected TypeCheckingContext typeCheckingContext;
    protected DefaultTypeCheckingExtension extension;

    public StaticTypeCheckingVisitor(SourceUnit source, ClassNode cn) {
        this.typeCheckingContext = new TypeCheckingContext(this);
        this.extension = new DefaultTypeCheckingExtension(this);
        this.typeCheckingContext.source = source;
        this.typeCheckingContext.pushEnclosingClassNode(cn);
        this.typeCheckingContext.pushErrorCollector(source.getErrorCollector());
        this.typeCheckingContext.pushTemporaryTypeInfo();
    }

    //        @Override
    protected SourceUnit getSourceUnit() {
        return typeCheckingContext.source;
    }

    public void initialize() {
        extension.setup();
    }

    /**
     * Returns the current type checking context. The context is used internally by the type
     * checker during type checking to store various state data.
     *
     * @return the type checking context
     */
    public TypeCheckingContext getTypeCheckingContext() {
        return typeCheckingContext;
    }

    public void addTypeCheckingExtension(TypeCheckingExtension extension) {
        this.extension.addHandler(extension);
    }

    @Override
    public void visitClass(final ClassNode node) {
        if (shouldSkipClassNode(node)) return;
        if (extension.beforeVisitClass(node)) {
            extension.afterVisitClass(node);
            return;
        }
        Object type = node.getNodeMetaData(StaticTypesMarker.INFERRED_TYPE);
        if (type != null) {
            // transformation has already been run on this class node
            // so we'll use a silent collector in order not to duplicate errors
            typeCheckingContext.pushErrorCollector();
        }
        typeCheckingContext.pushEnclosingClassNode(node);
        Set<MethodNode> oldVisitedMethod = typeCheckingContext.alreadyVisitedMethods;
        typeCheckingContext.alreadyVisitedMethods = new LinkedHashSet<MethodNode>();
        super.visitClass(node);
        Iterator<InnerClassNode> innerClasses = node.getInnerClasses();
        while (innerClasses.hasNext()) {
            InnerClassNode innerClassNode = innerClasses.next();
            visitClass(innerClassNode);
        }
        typeCheckingContext.alreadyVisitedMethods = oldVisitedMethod;
        node.putNodeMetaData(StaticTypesMarker.INFERRED_TYPE, node);
        // mark all methods as visited. We can't do this in visitMethod because the type checker
        // works in a two pass sequence and we don't want to skip the second pass
        for (MethodNode methodNode : node.getMethods()) {
            methodNode.putNodeMetaData(StaticTypeCheckingVisitor.class, Boolean.TRUE);
        }
        for (ConstructorNode constructorNode : node.getDeclaredConstructors()) {
            constructorNode.putNodeMetaData(StaticTypeCheckingVisitor.class, Boolean.TRUE);
        }
        extension.afterVisitClass(node);
    }

    protected boolean shouldSkipClassNode(final ClassNode node) {
        if (isSkipMode(node)) return true;
        return false;
    }

    /**
     * Returns the list of type checking annotations class nodes. Subclasses may override this method
     * in order to provide additional classes which must be looked up when checking if a method or
     * a class node should be skipped.
     * <p>
     * The default implementation returns {@link TypeChecked}.
     *
     * @return array of class nodes
     */
    protected ClassNode[] getTypeCheckingAnnotations() {
        return TYPECHECKING_ANNOTATIONS;
    }

    public boolean isSkipMode(final AnnotatedNode node) {
        if (node == null) return false;
        for (ClassNode tca : getTypeCheckingAnnotations()) {
            List<AnnotationNode> annotations = node.getAnnotations(tca);
            if (annotations != null) {
                for (AnnotationNode annotation : annotations) {
                    Expression value = annotation.getMember("value");
                    if (value != null) {
                        if (value instanceof ConstantExpression) {
                            ConstantExpression ce = (ConstantExpression) value;
                            if (TypeCheckingMode.SKIP.toString().equals(ce.getValue().toString())) return true;
                        } else if (value instanceof PropertyExpression) {
                            PropertyExpression pe = (PropertyExpression) value;
                            if (TypeCheckingMode.SKIP.toString().equals(pe.getPropertyAsString())) return true;
                        }
                    }
                }
            }
        }
        if (node instanceof MethodNode) {
            return isSkipMode(node.getDeclaringClass());
        }
        if (isSkippedInnerClass(node)) return true;
        return false;
    }

    /**
     * Test if a node is an inner class node, and if it is, then checks if the enclosing method is skipped.
     * @param node
     * @return true if the inner class node should be skipped
     */
    protected boolean isSkippedInnerClass(AnnotatedNode node) {
        if (!(node instanceof InnerClassNode)) return false;
        MethodNode enclosingMethod = ((InnerClassNode) node).getEnclosingMethod();
        return enclosingMethod != null && isSkipMode(enclosingMethod);
    }

    @Override
    public void visitClassExpression(final ClassExpression expression) {
        super.visitClassExpression(expression);
        ClassNode cn = (ClassNode) expression.getNodeMetaData(StaticTypesMarker.INFERRED_TYPE);
        if (cn == null) {
            storeType(expression, getType(expression));
        }
    }

    @SuppressWarnings("unchecked")
    private void addPrivateFieldOrMethodAccess(ClassNode cn, StaticTypesMarker type, ASTNode accessedMember) {
        Set<ASTNode> set = (Set<ASTNode>) cn.getNodeMetaData(type);
        if (set==null) {
            set = new LinkedHashSet<ASTNode>();
            cn.putNodeMetaData(type, set);
        }
        set.add(accessedMember);
    }

    /**
     * Given a field node, checks if we are calling a private field from an inner class.
     */
    private void checkOrMarkPrivateAccess(FieldNode fn) {
        if (fn!=null && Modifier.isPrivate(fn.getModifiers()) &&
            (fn.getDeclaringClass() != typeCheckingContext.getEnclosingClassNode() || typeCheckingContext.getEnclosingClosure()!=null) &&
            fn.getDeclaringClass().getModule() == typeCheckingContext.getEnclosingClassNode().getModule()) {
            addPrivateFieldOrMethodAccess(fn.getDeclaringClass(), StaticTypesMarker.PV_FIELDS_ACCESS, fn);
        }
    }

    /**
     * Given a method node, checks if we are calling a private method from an inner class.
     */
    private void checkOrMarkPrivateAccess(MethodNode mn) {
        if (mn!=null && Modifier.isPrivate(mn.getModifiers()) &&
            (mn.getDeclaringClass() != typeCheckingContext.getEnclosingClassNode() || typeCheckingContext.getEnclosingClosure()!=null) &&
            mn.getDeclaringClass().getModule() == typeCheckingContext.getEnclosingClassNode().getModule()) {
            addPrivateFieldOrMethodAccess(mn.getDeclaringClass(), StaticTypesMarker.PV_METHODS_ACCESS, mn);
        }
    }

    /**
     * wrap type in Class<> if usingClass==true
     */
    private ClassNode makeType(ClassNode cn, boolean usingClass) {
        if (usingClass) {
            ClassNode clazzType = CLASS_Type.getPlainNodeReference();
            clazzType.setGenericsTypes(new GenericsType[] {new GenericsType(cn)});
            return clazzType;
        } else {
            return cn;
        }
    }

    private boolean storeTypeForThis(VariableExpression vexp) {
        if (vexp == VariableExpression.THIS_EXPRESSION) return true;
        if (!vexp.isThisExpression()) return false;
        ClassNode enclosingClassNode = typeCheckingContext.getEnclosingClassNode();
        storeType(vexp, makeType(enclosingClassNode, typeCheckingContext.isInStaticContext));
        return true;
    }

    private boolean storeTypeForSuper(VariableExpression vexp) {
        if (vexp == VariableExpression.SUPER_EXPRESSION) return true;
        if (!vexp.isSuperExpression()) return false;
        ClassNode superClassNode = typeCheckingContext.getEnclosingClassNode().getSuperClass();
        storeType(vexp, makeType(superClassNode, typeCheckingContext.isInStaticContext));
        return true;
    }

    @Override
    public void visitVariableExpression(VariableExpression vexp) {
        super.visitVariableExpression(vexp);

        if (storeTypeForThis(vexp)) return;
        if (storeTypeForSuper(vexp)) return;

        if (typeCheckingContext.getEnclosingClosure() != null) {
            String name = vexp.getName();
            if (name.equals("owner") || name.equals("thisObject")) {
                storeType(vexp, typeCheckingContext.getEnclosingClassNode());
                return;
            } else if ("delegate".equals(name)) {
                DelegationMetadata md = getDelegationMetadata(typeCheckingContext.getEnclosingClosure().getClosureExpression());
                ClassNode type = typeCheckingContext.getEnclosingClassNode();
                if (md!=null) type = md.getType();
                storeType(vexp, type);
                return;
            }
        }

        if (! (vexp.getAccessedVariable() instanceof DynamicVariable)) return;

        // a dynamic variable is either an undeclared variable
        // or a member of a class used in a 'with'
        DynamicVariable dyn = (DynamicVariable) vexp.getAccessedVariable();
        // first, we must check the 'with' context
        String dynName = dyn.getName();
        PropertyExpression pe = new PropertyExpression(new VariableExpression("this"), dynName);
        pe.setImplicitThis(true);
        if (visitPropertyExpressionSilent(pe, vexp)) {
            storeType(vexp, getType(pe));
            Object val = pe.getNodeMetaData(StaticTypesMarker.READONLY_PROPERTY); 
            if (val!=null) vexp.putNodeMetaData(StaticTypesMarker.READONLY_PROPERTY,val);
            val = pe.getNodeMetaData(StaticTypesMarker.IMPLICIT_RECEIVER);
            if (val!=null) vexp.putNodeMetaData(StaticTypesMarker.IMPLICIT_RECEIVER,val);
            return;
        }

        if (!extension.handleUnresolvedVariableExpression(vexp)) {
            addStaticTypeError("The variable [" + vexp.getName() + "] is undeclared.", vexp);
        }
    }

    private boolean visitPropertyExpressionSilent(PropertyExpression pe, Expression lhsPart) {
        return (existsProperty(pe, !isLHSOfEnclosingAssignment(lhsPart)));
    }

    @Override
    public void visitPropertyExpression(final PropertyExpression pexp) {
        if (visitPropertyExpressionSilent(pexp,pexp)) return;

        if (!extension.handleUnresolvedProperty(pexp)) {
            Expression objectExpression = pexp.getObjectExpression();
            addStaticTypeError("No such property: " + pexp.getPropertyAsString() +
                    " for class: " + findCurrentInstanceOfClass(objectExpression, getType(objectExpression)).toString(false), pexp);
        }
    }

    private boolean isLHSOfEnclosingAssignment(final Expression expression) {
        final BinaryExpression ec = typeCheckingContext.getEnclosingBinaryExpression();
        return ec != null && ec.getLeftExpression() == expression && isAssignment(ec.getOperation().getType());
    }

    @Override
    public void visitAttributeExpression(final AttributeExpression expression) {
        super.visitAttributeExpression(expression);
        if (!existsProperty(expression, true) && !extension.handleUnresolvedAttribute(expression)) {
            Expression objectExpression = expression.getObjectExpression();
            addStaticTypeError("No such property: " + expression.getPropertyAsString() +
                    " for class: " + findCurrentInstanceOfClass(objectExpression, objectExpression.getType()), expression);
        }
    }

    @Override
    public void visitRangeExpression(final RangeExpression expression) {
        super.visitRangeExpression(expression);
        ClassNode fromType = getWrapper(getType(expression.getFrom()));
        ClassNode toType = getWrapper(getType(expression.getTo()));
        if (Integer_TYPE.equals(fromType) && Integer_TYPE.equals(toType)) {
            storeType(expression, ClassHelper.make(IntRange.class));
        } else {
            storeType(expression, ClassHelper.make(ObjectRange.class));
        }
    }

    @Override
    public void visitBinaryExpression(BinaryExpression expression) {
        BinaryExpression enclosingBinaryExpression = typeCheckingContext.getEnclosingBinaryExpression();
        typeCheckingContext.pushEnclosingBinaryExpression(expression);
        try {
            final Expression leftExpression = expression.getLeftExpression();
            final Expression rightExpression = expression.getRightExpression();
            int op = expression.getOperation().getType();
            leftExpression.visit(this);
            SetterInfo setterInfo = removeSetterInfo(leftExpression);
            if (setterInfo!=null && rightExpression instanceof ClosureExpression) {
                // for expressions like foo = { ... }
                // we know that the RHS type is a closure
                // but we must check if the binary expression is an assignment
                // because we need to check if a setter uses @DelegatesTo
                VariableExpression ve = new VariableExpression("%", setterInfo.receiverType);
                MethodCallExpression call = new MethodCallExpression(
                        ve,
                        setterInfo.setter.getName(),
                        rightExpression
                );
                visitMethodCallExpression(call);
            } else {
                rightExpression.visit(this);
            }
            ClassNode lType = getType(leftExpression);
            ClassNode rType = getType(rightExpression);
            if (isNullConstant(rightExpression)) {
                if (!isPrimitiveType(lType))
                    rType = UNKNOWN_PARAMETER_TYPE; // primitive types should be ignored as they will result in another failure
            }
            BinaryExpression reversedBinaryExpression = new BinaryExpression(rightExpression, expression.getOperation(), leftExpression);
            ClassNode resultType = op==KEYWORD_IN
                    ?getResultType(rType,op,lType,reversedBinaryExpression)
                    :getResultType(lType, op, rType, expression);
            if (op==KEYWORD_IN) {
                // in case of the "in" operator, the receiver and the arguments are reversed
                // so we use the reversedExpression and get the target method from it
                storeTargetMethod(expression, (MethodNode) reversedBinaryExpression.getNodeMetaData(StaticTypesMarker.DIRECT_METHOD_CALL_TARGET));
            }
            if (resultType == null) {
                resultType = lType;
            }

            // if left expression is a closure shared variable, a second pass should be done
            if (leftExpression instanceof VariableExpression) {
                VariableExpression leftVar = (VariableExpression) leftExpression;
                if (leftVar.isClosureSharedVariable()) {
                    // if left expression is a closure shared variable, we should check it twice
                    // see GROOVY-5874
                    typeCheckingContext.secondPassExpressions.add(new SecondPassExpression<Void>(expression));
                }
            }

            if (lType.isUsingGenerics() && missesGenericsTypes(resultType) && isAssignment(op)) {
                // unchecked assignment
                // examples:
                // List<A> list = new LinkedList()
                // List<A> list = []
                // Iterable<A> list = new LinkedList()

                // in that case, the inferred type of the binary expression is the type of the RHS
                // "completed" with generics type information available in the LHS
                ClassNode completedType = GenericsUtils.parameterizeType(lType, resultType.getPlainNodeReference());

                resultType = completedType;

            }
            if (isArrayOp(op) &&
                    enclosingBinaryExpression != null
                    && enclosingBinaryExpression.getLeftExpression() == expression
                    && isAssignment(enclosingBinaryExpression.getOperation().getType())
                    && !lType.isArray()) {
                // left hand side of an assignment : map['foo'] = ...
                ClassNode[] arguments = {rType, getType(enclosingBinaryExpression.getRightExpression())};
                List<MethodNode> nodes = findMethod(lType.redirect(), "putAt", arguments);
                if (nodes.size() == 1) {
                    typeCheckMethodsWithGenerics(lType, arguments, nodes.get(0), expression);
                } else if (nodes.isEmpty()) {
                    addNoMatchingMethodError(lType, "putAt", arguments, enclosingBinaryExpression);
                }
            }
            boolean isEmptyDeclaration = expression instanceof DeclarationExpression && rightExpression instanceof EmptyExpression;
            if (!isEmptyDeclaration && isAssignment(op)) {
                if (rightExpression instanceof ConstructorCallExpression) {
                    inferDiamondType((ConstructorCallExpression) rightExpression, lType);
                }

                ClassNode originType = getOriginalDeclarationType(leftExpression);
                typeCheckAssignment(expression, leftExpression, originType, rightExpression, resultType);
                // if assignment succeeds but result type is not a subtype of original type, then we are in a special cast handling
                // and we must update the result type
                if (!implementsInterfaceOrIsSubclassOf(getWrapper(resultType), getWrapper(originType))) {
                    resultType = originType;
                } else if (lType.isUsingGenerics() && !lType.isEnum() && hasRHSIncompleteGenericTypeInfo(resultType)) {
                    // for example, LHS is List<ConcreteClass> and RHS is List<T> where T is a placeholder
                    resultType = lType;
                }

                // if we are in an if/else branch, keep track of assignment
                if (typeCheckingContext.ifElseForWhileAssignmentTracker != null && leftExpression instanceof VariableExpression
                        && !isNullConstant(rightExpression)) {
                    Variable accessedVariable = ((VariableExpression) leftExpression).getAccessedVariable();
                    if (accessedVariable instanceof VariableExpression) {
                        VariableExpression var = (VariableExpression) accessedVariable;
                        List<ClassNode> types = typeCheckingContext.ifElseForWhileAssignmentTracker.get(var);
                        if (types == null) {
                            types = new LinkedList<ClassNode>();
                            ClassNode type = var.getNodeMetaData(StaticTypesMarker.INFERRED_TYPE);
                            types.add(type);
                            typeCheckingContext.ifElseForWhileAssignmentTracker.put(var, types);
                        }
                        types.add(resultType);
                    }
                }
                storeType(leftExpression, resultType);

                // if right expression is a ClosureExpression, store parameter type information
                if (leftExpression instanceof VariableExpression) {
                    if (rightExpression instanceof ClosureExpression) {
                        Parameter[] parameters = ((ClosureExpression) rightExpression).getParameters();
                        leftExpression.putNodeMetaData(StaticTypesMarker.CLOSURE_ARGUMENTS, parameters);
                    } else if (rightExpression instanceof VariableExpression &&
                            ((VariableExpression)rightExpression).getAccessedVariable() instanceof Expression &&
                            ((Expression)((VariableExpression)rightExpression).getAccessedVariable()).getNodeMetaData(StaticTypesMarker.CLOSURE_ARGUMENTS)!=null) {
                        Variable targetVariable = findTargetVariable((VariableExpression)leftExpression);
                        if (targetVariable instanceof ASTNode) {
                            ((ASTNode)targetVariable).putNodeMetaData(
                                StaticTypesMarker.CLOSURE_ARGUMENTS,
                                ((Expression)((VariableExpression)rightExpression).getAccessedVariable()).getNodeMetaData(StaticTypesMarker.CLOSURE_ARGUMENTS));
                        }
                    }
                }


            } else if (op == KEYWORD_INSTANCEOF) {
                pushInstanceOfTypeInfo(leftExpression, rightExpression);
            }
            if (!isEmptyDeclaration) {
                storeType(expression, resultType);
            }
        } finally {
            typeCheckingContext.popEnclosingBinaryExpression();
        }
    }

    protected ClassNode getOriginalDeclarationType(Expression lhs) {
        if (lhs instanceof VariableExpression) {
            Variable var = findTargetVariable((VariableExpression) lhs);
            if (var instanceof DynamicVariable) return getType(lhs);
            return var.getOriginType();
        }
        if (lhs instanceof FieldExpression) {
            return ((FieldExpression) lhs).getField().getOriginType();
        }
        return getType(lhs);
    }

    protected void inferDiamondType(final ConstructorCallExpression cce, final ClassNode lType) {
        // check if constructor call expression makes use of the diamond operator
        ClassNode node = cce.getType();
        if (node.isUsingGenerics() && node instanceof InnerClassNode && ((InnerClassNode) node).isAnonymous()
                && (node.getGenericsTypes() == null || node.getGenericsTypes().length == 0) && lType.isUsingGenerics()) {
            // InterfaceA<Foo> obj = new InterfaceA<>() { ... }
            // InterfaceA<Foo> obj = new ClassA<>() { ... }
            // ClassA<Foo> obj = new ClassA<>() { ... }
            addStaticTypeError("Cannot use diamond <> with anonymous inner classes", cce);
        } else if (node.isUsingGenerics() && node.getGenericsTypes() != null && node.getGenericsTypes().length == 0) {
            ArgumentListExpression argumentListExpression = InvocationWriter.makeArgumentList(cce.getArguments());
            if (argumentListExpression.getExpressions().isEmpty()) {
                GenericsType[] genericsTypes = lType.getGenericsTypes();
                if (lType.getGenericsTypes()==null) {
                    // case of def foo = new HashMap<>()
                    genericsTypes = node.redirect().getGenericsTypes();
                }
                GenericsType[] copy = new GenericsType[genericsTypes.length];
                for (int i = 0; i < genericsTypes.length; i++) {
                    GenericsType genericsType = genericsTypes[i];
                    copy[i] = new GenericsType(
                            wrapTypeIfNecessary(genericsType.getType()),
                            genericsType.getUpperBounds(),
                            genericsType.getLowerBound()
                    );
                }
                node.setGenericsTypes(copy);
            } else {
                ClassNode type = getType(argumentListExpression.getExpression(0));
                if (type.isUsingGenerics()) {
                    GenericsType[] genericsTypes = type.getGenericsTypes();
                    GenericsType[] copy = new GenericsType[genericsTypes.length];
                    for (int i = 0; i < genericsTypes.length; i++) {
                        GenericsType genericsType = genericsTypes[i];
                        copy[i] = new GenericsType(
                                wrapTypeIfNecessary(genericsType.getType()),
                                genericsType.getUpperBounds(),
                                genericsType.getLowerBound()
                        );
                    }
                    node.setGenericsTypes(copy);
                }
            }
            // store inferred type on CCE
            storeType(cce, node);
        }
    }

    /**
     * Stores information about types when [objectOfInstanceof instanceof typeExpression] is visited
     *
     * @param objectOfInstanceOf the expression which must be checked against instanceof
     * @param typeExpression     the expression which represents the target type
     */
    protected void pushInstanceOfTypeInfo(final Expression objectOfInstanceOf, final Expression typeExpression) {
        final Map<Object, List<ClassNode>> tempo = typeCheckingContext.temporaryIfBranchTypeInformation.peek();
        Object key = extractTemporaryTypeInfoKey(objectOfInstanceOf);
        List<ClassNode> potentialTypes = tempo.get(key);
        if (potentialTypes == null) {
            potentialTypes = new LinkedList<ClassNode>();
            tempo.put(key, potentialTypes);
        }
        potentialTypes.add(typeExpression.getType());
    }
    
    private boolean typeCheckMultipleAssignmentAndContinue(Expression leftExpression, Expression rightExpression) {
        // multiple assignment check
        if (!(leftExpression instanceof TupleExpression)) return true;

        if (!(rightExpression instanceof ListExpression)) {
            addStaticTypeError("Multiple assignments without list expressions on the right hand side are unsupported in static type checking mode", rightExpression);
            return false;
        }

        TupleExpression tuple = (TupleExpression) leftExpression;
        ListExpression list = (ListExpression) rightExpression;
        List<Expression> listExpressions = list.getExpressions();
        List<Expression> tupleExpressions = tuple.getExpressions();
        if (listExpressions.size() < tupleExpressions.size()) {
            addStaticTypeError("Incorrect number of values. Expected:" + tupleExpressions.size() + " Was:" + listExpressions.size(), list);
            return false;
        }
        for (int i = 0, tupleExpressionsSize = tupleExpressions.size(); i < tupleExpressionsSize; i++) {
            Expression tupleExpression = tupleExpressions.get(i);
            Expression listExpression = listExpressions.get(i);
            ClassNode elemType = getType(listExpression);
            ClassNode tupleType = getType(tupleExpression);
            if (!isAssignableTo(elemType, tupleType)) {
                addStaticTypeError("Cannot assign value of type " + elemType.toString(false) + " to variable of type " + tupleType.toString(false), rightExpression);
                return false; // avoids too many errors
            }
        }

        return true;
    }

    private ClassNode adjustTypeForSpreading(ClassNode inferredRightExpressionType, Expression leftExpression) {
        // imagine we have: list*.foo = 100
        // then the assignment must be checked against [100], not 100
        ClassNode wrappedRHS = inferredRightExpressionType;
        if (leftExpression instanceof PropertyExpression && ((PropertyExpression) leftExpression).isSpreadSafe()) {
            wrappedRHS = LIST_TYPE.getPlainNodeReference();
            wrappedRHS.setGenericsTypes(new GenericsType[]{
                    new GenericsType(getWrapper(inferredRightExpressionType))
            });
        }
        return wrappedRHS;
    }
    
    private boolean addedReadOnlyPropertyError(Expression expr) {
        // if expr is of READONLY_PROPERTY_RETURN type, then it means we are on a missing property
        if (expr.getNodeMetaData(StaticTypesMarker.READONLY_PROPERTY) == null) return false;
        String name = null;
        if (expr instanceof VariableExpression) {
            name = ((VariableExpression) expr).getName();
        } else {
            name = ((PropertyExpression) expr).getPropertyAsString();
        }
        addStaticTypeError("Cannot set read-only property: " + name, expr);
        return true;
    }
    
    private void addPrecisionErrors(ClassNode leftRedirect, ClassNode lhsType, ClassNode inferredrhsType, Expression rightExpression) {
        if (isNumberType(leftRedirect) && isNumberType(inferredrhsType)) {
            if (checkPossibleLooseOfPrecision(leftRedirect, inferredrhsType, rightExpression)) {
                addStaticTypeError("Possible loose of precision from " + inferredrhsType + " to " + leftRedirect, rightExpression);
                return;
            }
        }
        // if left type is array, we should check the right component types
        if (!lhsType.isArray()) return;
        ClassNode leftComponentType = lhsType.getComponentType();
        ClassNode rightRedirect = rightExpression.getType().redirect();
        if (rightRedirect.isArray()) {
            ClassNode rightComponentType = rightRedirect.getComponentType();
            if (!checkCompatibleAssignmentTypes(leftComponentType, rightComponentType)) {
                addStaticTypeError("Cannot assign value of type " + rightComponentType.toString(false) + " into array of type " + lhsType.toString(false), rightExpression);
            }
        } else if (rightExpression instanceof ListExpression) {
            for (Expression element : ((ListExpression) rightExpression).getExpressions()) {
                ClassNode rightComponentType = element.getType().redirect();
                if (!checkCompatibleAssignmentTypes(leftComponentType, rightComponentType)
                        && !(isNullConstant(element) && !isPrimitiveType(leftComponentType))) {
                    addStaticTypeError("Cannot assign value of type " + rightComponentType.toString(false) + " into array of type " + lhsType.toString(false), rightExpression);
                }
            }
        }
    }
    
    private void addListAssignmentConstructorErrors(
            ClassNode leftRedirect, ClassNode leftExpressionType, 
            ClassNode inferredRightExpressionType, Expression rightExpression, 
            Expression assignmentExpression) 
    {
        // if left type is not a list but right type is a list, then we're in the case of a groovy
        // constructor type : Dimension d = [100,200]
        // In that case, more checks can be performed
        if (rightExpression instanceof ListExpression && !implementsInterfaceOrIsSubclassOf(LIST_TYPE, leftRedirect)) {
            ArgumentListExpression argList = new ArgumentListExpression(((ListExpression) rightExpression).getExpressions());
            ClassNode[] args = getArgumentTypes(argList);
            checkGroovyStyleConstructor(leftRedirect, args);
        } else if (!implementsInterfaceOrIsSubclassOf(inferredRightExpressionType, leftRedirect)
                && implementsInterfaceOrIsSubclassOf(inferredRightExpressionType, LIST_TYPE)
                && !isWildcardLeftHandSide(leftExpressionType)) {
                if (!extension.handleIncompatibleAssignment(leftExpressionType, inferredRightExpressionType, assignmentExpression)) {
                    addAssignmentError(leftExpressionType, inferredRightExpressionType, assignmentExpression);
                }
        }
    }
    
    private void addMapAssignmentConstructorErrors(ClassNode leftRedirect, Expression leftExpression, Expression rightExpression) {
        // if left type is not a list but right type is a map, then we're in the case of a groovy
        // constructor type : A a = [x:2, y:3]
        // In this case, more checks can be performed
        if (!implementsInterfaceOrIsSubclassOf(leftRedirect, MAP_TYPE) && rightExpression instanceof MapExpression) {
            if (!(leftExpression instanceof VariableExpression) || !((VariableExpression) leftExpression).isDynamicTyped()) {
                ArgumentListExpression argList = new ArgumentListExpression(rightExpression);
                ClassNode[] args = getArgumentTypes(argList);
                checkGroovyStyleConstructor(leftRedirect, args);
                // perform additional type checking on arguments
                MapExpression mapExpression = (MapExpression) rightExpression;
                checkGroovyConstructorMap(leftExpression, leftRedirect, mapExpression);
            }
        }
    }

    private void checkTypeGenerics(ClassNode leftExpressionType, ClassNode wrappedRHS, Expression rightExpression) {
        // last, check generic type information to ensure that inferred types are compatible
        if (!leftExpressionType.isUsingGenerics()) return;
        // List<Foo> l = new List() is an example for incomplete generics type info
        // we assume arity related errors are already handled here.
        if (hasRHSIncompleteGenericTypeInfo(wrappedRHS)) return;

        GenericsType gt = GenericsUtils.buildWildcardType(leftExpressionType);
        if (    UNKNOWN_PARAMETER_TYPE.equals(wrappedRHS) ||
                gt.isCompatibleWith(wrappedRHS) || 
                isNullConstant(rightExpression)) return;

        addStaticTypeError("Incompatible generic argument types. Cannot assign "
                + wrappedRHS.toString(false)
                + " to: " + leftExpressionType.toString(false), rightExpression);
    }
    
    private boolean hasGStringStringError(ClassNode leftExpressionType, ClassNode wrappedRHS, Expression rightExpression) {
        if (isParameterizedWithString(leftExpressionType) && isParameterizedWithGStringOrGStringString(wrappedRHS)) {
            addStaticTypeError("You are trying to use a GString in place of a String in a type which explicitly declares accepting String. " +
                    "Make sure to call toString() on all GString values.", rightExpression);
            return true;
        }
        return false;
    }
    
    protected void typeCheckAssignment(
            final BinaryExpression assignmentExpression,
            final Expression leftExpression,
            final ClassNode leftExpressionType,
            final Expression rightExpression,
            final ClassNode inferredRightExpressionType) 
    {

        if (!typeCheckMultipleAssignmentAndContinue(leftExpression, rightExpression)) return;

        //TODO: need errors for write-only too!
        if (addedReadOnlyPropertyError(leftExpression)) return;

        ClassNode leftRedirect = leftExpressionType.redirect();
        ClassNode wrappedRHS = adjustTypeForSpreading(inferredRightExpressionType, leftExpression);

        // check types are compatible for assignment
        boolean compatible = checkCompatibleAssignmentTypes(leftRedirect, wrappedRHS, rightExpression);


        if (!compatible) {
            if (!extension.handleIncompatibleAssignment(leftExpressionType, inferredRightExpressionType, assignmentExpression)) {
                addAssignmentError(leftExpressionType, inferredRightExpressionType, assignmentExpression.getRightExpression());
            }
        } else {
            addPrecisionErrors(leftRedirect, leftExpressionType, inferredRightExpressionType, rightExpression);
            addListAssignmentConstructorErrors(leftRedirect, leftExpressionType, inferredRightExpressionType, rightExpression, assignmentExpression);
            addMapAssignmentConstructorErrors(leftRedirect, leftExpression, rightExpression);
            if (hasGStringStringError(leftExpressionType, wrappedRHS, rightExpression)) return;
            checkTypeGenerics(leftExpressionType, wrappedRHS, rightExpression);
        }
    }

    protected void checkGroovyConstructorMap(final Expression receiver, final ClassNode receiverType, final MapExpression mapExpression) {
        for (MapEntryExpression entryExpression : mapExpression.getMapEntryExpressions()) {
            Expression keyExpr = entryExpression.getKeyExpression();
            if (!(keyExpr instanceof ConstantExpression)) {
                addStaticTypeError("Dynamic keys in map-style constructors are unsupported in static type checking", keyExpr);
            } else {
                AtomicReference<ClassNode> lookup = new AtomicReference<ClassNode>();
                boolean hasProperty = existsProperty(new PropertyExpression(new VariableExpression("_", receiverType), keyExpr.getText()), false, new PropertyLookupVisitor(lookup));
                if (!hasProperty) {
                    addStaticTypeError("No such property: " + keyExpr.getText() +
                            " for class: " + receiverType.getName(), receiver);
                } else {
                    ClassNode valueType = getType(entryExpression.getValueExpression());
                    ClassNode toBeAssignedTo = lookup.get();
                    if (!isAssignableTo(valueType, toBeAssignedTo)
                            && !extension.handleIncompatibleAssignment(toBeAssignedTo, valueType, entryExpression)) {
                        addAssignmentError(toBeAssignedTo, valueType, entryExpression);
                    }
                }
            }
        }
    }

    protected static boolean hasRHSIncompleteGenericTypeInfo(final ClassNode inferredRightExpressionType) {
        boolean replaceType = false;
        GenericsType[] genericsTypes = inferredRightExpressionType.getGenericsTypes();
        if (genericsTypes != null) {
            for (GenericsType genericsType : genericsTypes) {
                if (genericsType.isPlaceholder()) {
                    replaceType = true;
                    break;
                }
            }
        }
        return replaceType;
    }

    /**
     * Checks that a constructor style expression is valid regarding the number of arguments and the argument types.
     *
     * @param node      the class node for which we will try to find a matching constructor
     * @param arguments the constructor arguments
     */
    protected void checkGroovyStyleConstructor(final ClassNode node, final ClassNode[] arguments) {
        if (node.equals(ClassHelper.OBJECT_TYPE) || node.equals(ClassHelper.DYNAMIC_TYPE)) {
            // in that case, we are facing a list constructor assigned to a def or object
            return;
        }
        List<ConstructorNode> constructors = node.getDeclaredConstructors();
        if (constructors.isEmpty() && arguments.length == 0) return;
        List<MethodNode> constructorList = findMethod(node, "<init>", arguments);
        if (constructorList.isEmpty()) {
            addStaticTypeError("No matching constructor found: " + node + toMethodParametersString("<init>", arguments), typeCheckingContext.getEnclosingClassNode());
        }
    }

    /**
     * When instanceof checks are found in the code, we store temporary type information data in the {@link
     * TypeCheckingContext#temporaryIfBranchTypeInformation} table. This method computes the key which must be used to store this type
     * info.
     *
     * @param expression the expression for which to compute the key
     * @return a key to be used for {@link TypeCheckingContext#temporaryIfBranchTypeInformation}
     */
    protected Object extractTemporaryTypeInfoKey(final Expression expression) {
        return expression instanceof VariableExpression ? findTargetVariable((VariableExpression) expression) : expression.getText();
    }

    /**
     * A helper method which determines which receiver class should be used in error messages when a field or attribute
     * is not found. The returned type class depends on whether we have temporary type information availble (due to
     * instanceof checks) and whether there is a single candidate in that case.
     *
     * @param expr the expression for which an unknown field has been found
     * @param type the type of the expression (used as fallback type)
     * @return if temporary information is available and there's only one type, returns the temporary type class
     *         otherwise falls back to the provided type class.
     */
    protected ClassNode findCurrentInstanceOfClass(final Expression expr, final ClassNode type) {
        if (!typeCheckingContext.temporaryIfBranchTypeInformation.empty()) {
            List<ClassNode> nodes = getTemporaryTypesForExpression(expr);
            if (nodes != null && nodes.size() == 1) return nodes.get(0);
        }
        return type;
    }

    protected boolean existsProperty(final PropertyExpression pexp, final boolean checkForReadOnly) {
        return existsProperty(pexp, checkForReadOnly, null);
    }

    /**
     * Checks whether a property exists on the receiver, or on any of the possible receiver classes (found in the
     * temporary type information table)
     *
     * @param pexp             a property expression
     * @param readMode         if true, look for property read, else for property set
     * @param visitor          if not null, when the property node is found, visit it with the provided visitor
     * @return true if the property is defined in any of the possible receiver classes
     */
    protected boolean existsProperty(final PropertyExpression pexp, final boolean readMode, final ClassCodeVisitorSupport visitor) {
        super.visitPropertyExpression(pexp);

        String propertyName = pexp.getPropertyAsString();
        if (propertyName == null) return false;

        Expression objectExpression = pexp.getObjectExpression();
        final ClassNode objectExpressionType = getType(objectExpression);

        boolean staticOnlyAccess = objectExpressionType.equals(CLASS_Type);
        if (objectExpressionType.isArray() && "length".equals(pexp.getPropertyAsString())) {
            storeType(pexp, int_TYPE);
            if (visitor != null) {
                PropertyNode node = new PropertyNode("length", Opcodes.ACC_PUBLIC | Opcodes.ACC_FINAL, int_TYPE, objectExpressionType, null, null, null);
                visitor.visitProperty(node);
            }
            return true;
        }

        boolean foundGetterOrSetter = false;
        List<Receiver<String>> receivers = new LinkedList<Receiver<String>>();
        List<Receiver<String>> owners = makeOwnerList(objectExpression);
        addReceivers(receivers, owners, pexp.isImplicitThis());

        String capName = MetaClassHelper.capitalize(propertyName);
        boolean isAttributeExpression = pexp instanceof AttributeExpression;
        HashSet<ClassNode> handledNodes = new HashSet<ClassNode>();
        for (Receiver<String> receiver : receivers) {
            ClassNode testClass = receiver.getType();
                LinkedList<ClassNode> queue = new LinkedList<ClassNode>();
                queue.add(testClass);
                while (!queue.isEmpty()) {
                    ClassNode current = queue.removeFirst();
                    if (handledNodes.contains(current)) continue;
                    handledNodes.add(current);
                    Set<ClassNode> allInterfaces = current.getAllInterfaces();
                    for (ClassNode intf : allInterfaces) {
                        //TODO: apply right generics here!
                        queue.add(GenericsUtils.parameterizeType(current, intf));
                    }

                    // in case of a lookup on Class we look for instance methods on Class
                    // as well, since in case of a static property access we have the class
                    // itself in the list of receivers already;
                    boolean staticOnly;
                    if (current.equals(CLASS_Type)) {
                        staticOnly = false;
                    } else {
                        staticOnly = staticOnlyAccess;
                    }

                    FieldNode field = current.getDeclaredField(propertyName);
                    field  = allowStaticAccessToMember(field, staticOnly);
                    if (storeField(field, isAttributeExpression, pexp, objectExpressionType, visitor, receiver.getData())) return true;

                    PropertyNode propertyNode = current.getProperty(propertyName);
                    propertyNode = allowStaticAccessToMember(propertyNode, staticOnly);
                    if (storeProperty(propertyNode, pexp, objectExpressionType, visitor, receiver.getData())) return true;

                    boolean isThisExpression = objectExpression instanceof VariableExpression && 
                                                ((VariableExpression)objectExpression).isThisExpression();
                    if (storeField(field, isThisExpression, pexp, objectExpressionType, visitor, receiver.getData())) return true;

                    MethodNode getter = current.getGetterMethod("get" + capName);
                    getter = allowStaticAccessToMember(getter, staticOnly);
                    if (getter == null) getter = current.getGetterMethod("is" + capName);
                    getter = allowStaticAccessToMember(getter, staticOnly);
                    MethodNode setter = current.getSetterMethod("set" + capName, false);
                    setter = allowStaticAccessToMember(setter, staticOnly);

                    // TODO: remove this visit
                    // need to visit even if we only look for a setter for compatibility
                    if (visitor != null && getter!=null) visitor.visitMethod(getter);

                    if (readMode) {
                        if (getter!=null) {
                            ClassNode cn = inferReturnTypeGenerics(current, getter, ArgumentListExpression.EMPTY_ARGUMENTS);
                            storeInferredTypeForPropertyExpression(pexp, cn);
                            pexp.removeNodeMetaData(StaticTypesMarker.READONLY_PROPERTY);
                            String delegationData = receiver.getData();
                            if (delegationData!=null) pexp.putNodeMetaData(StaticTypesMarker.IMPLICIT_RECEIVER, delegationData);
                            return true;
                        }
                    } else {
                        if (setter != null) {
                            // TODO: remove this visit
                            // need to visit even if we only look for a setter for compatibility
                            if (visitor != null && field!=null) visitor.visitField(field);

                            //TODO: apply generics on parameter[0]? 
                            storeType(pexp, setter.getParameters()[0].getType());
                            SetterInfo info = new SetterInfo(current, setter);
                            BinaryExpression enclosingBinaryExpression = typeCheckingContext.getEnclosingBinaryExpression();
                            if (enclosingBinaryExpression!=null) putSetterInfo(enclosingBinaryExpression.getLeftExpression(), info);
                            String delegationData = receiver.getData();
                            if (delegationData!=null) pexp.putNodeMetaData(StaticTypesMarker.IMPLICIT_RECEIVER, delegationData);
                            return true;
                        } else if (getter!=null) {
                            pexp.putNodeMetaData(StaticTypesMarker.READONLY_PROPERTY, true);
                        }
                    }
                    foundGetterOrSetter = foundGetterOrSetter || setter!=null || getter!=null;

                    if (storeField(field, true, pexp, objectExpressionType, visitor, receiver.getData())) return true;
                    // if the property expression is an attribute expression (o.@attr), then
                    // we stop now, otherwise we must check the parent class
                    if (/*!isAttributeExpression && */current.getSuperClass() != null) {
                        queue.add(current.getSuperClass());
                    }
                }
                // GROOVY-5568, the property may be defined by DGM
                List<MethodNode> methods = findDGMMethodsByNameAndArguments(getSourceUnit().getClassLoader(), testClass, "get" + capName, ClassNode.EMPTY_ARRAY);
                if (!methods.isEmpty()) {
                    List<MethodNode> methodNodes = chooseBestMethod(testClass, methods, ClassNode.EMPTY_ARRAY);
                    if (methodNodes.size() == 1) {
                        MethodNode getter = methodNodes.get(0);
                        if (visitor != null) {
                            visitor.visitMethod(getter);
                        }
                        ClassNode cn = inferReturnTypeGenerics(testClass, getter, ArgumentListExpression.EMPTY_ARGUMENTS);
                        storeInferredTypeForPropertyExpression(pexp, cn);

                        return true;
                    }
                }
        }

        for (Receiver<String> receiver : receivers) {
            ClassNode testClass = receiver.getType();
            ClassNode propertyType = getTypeForMapPropertyExpression(testClass, objectExpressionType, pexp);
            if (propertyType==null) propertyType = getTypeForListPropertyExpression(testClass, objectExpressionType, pexp);
            if (propertyType==null) propertyType = getTypeForSpreadExpression(testClass, objectExpressionType, pexp);
            if (propertyType==null) continue;
            if (visitor!=null) {
                // todo : type inference on maps and lists, if possible
                PropertyNode node = new PropertyNode(propertyName, Opcodes.ACC_PUBLIC, propertyType, objectExpressionType, null, null, null);
                visitor.visitProperty(node);
            }
            storeType(pexp, propertyType);
            String delegationData = receiver.getData();
            if (delegationData!=null) pexp.putNodeMetaData(StaticTypesMarker.IMPLICIT_RECEIVER, delegationData);
            return true;
        }
        return foundGetterOrSetter;
    }

    private ClassNode getTypeForSpreadExpression(ClassNode testClass, ClassNode objectExpressionType, PropertyExpression pexp) {
        if (!pexp.isSpreadSafe()) return null;
        MethodCallExpression mce = new MethodCallExpression(new VariableExpression("_", testClass), "iterator", ArgumentListExpression.EMPTY_ARGUMENTS);
        mce.visit(this);
        ClassNode callType = getType(mce);
        if (!implementsInterfaceOrIsSubclassOf(callType, Iterator_TYPE)) return null;
        GenericsType[] types = callType.getGenericsTypes();
        ClassNode contentType = OBJECT_TYPE;
        if (types!=null && types.length==1) contentType = types[0].getType();
        PropertyExpression subExp = new PropertyExpression(
                new VariableExpression("{}", contentType),
                pexp.getPropertyAsString());
        AtomicReference<ClassNode> result = new AtomicReference<ClassNode>();
        if (existsProperty(subExp, true, new PropertyLookupVisitor(result))) {
            ClassNode intf = LIST_TYPE.getPlainNodeReference();
            intf.setGenericsTypes(new GenericsType[] { new GenericsType(getWrapper(result.get()))});
            return intf;
        }
        return null;
    }

    private ClassNode getTypeForListPropertyExpression(ClassNode testClass, ClassNode objectExpressionType, PropertyExpression pexp) {
        if (!implementsInterfaceOrIsSubclassOf(testClass, LIST_TYPE)) return null;
        ClassNode intf = GenericsUtils.parameterizeType(objectExpressionType, LIST_TYPE.getPlainNodeReference());
        GenericsType[] types = intf.getGenericsTypes();
        if (types==null || types.length!=1) return OBJECT_TYPE;

        PropertyExpression subExp = new PropertyExpression(
                new VariableExpression("{}", types[0].getType()),
                pexp.getPropertyAsString());
        AtomicReference<ClassNode> result = new AtomicReference<ClassNode>();
        if (existsProperty(subExp, true, new PropertyLookupVisitor(result))) {
            intf = LIST_TYPE.getPlainNodeReference();
            intf.setGenericsTypes(new GenericsType[] { new GenericsType(getWrapper(result.get()))});
            return intf;
        }
        return null;
    }

    private ClassNode getTypeForMapPropertyExpression(ClassNode testClass, ClassNode objectExpressionType, PropertyExpression pexp) {
        if (!implementsInterfaceOrIsSubclassOf(testClass, MAP_TYPE)) return null;
        ClassNode intf = GenericsUtils.parameterizeType(objectExpressionType, MAP_TYPE.getPlainNodeReference());
        // 0 is the key, 1 is the value
        GenericsType[] types = intf.getGenericsTypes();
        if (types == null || types.length != 2) return OBJECT_TYPE;

        if (pexp.isSpreadSafe()) {
            // map*.property syntax
            // only "key" and "value" are allowed
            if ("key".equals(pexp.getPropertyAsString())) {
                ClassNode listKey = LIST_TYPE.getPlainNodeReference();
                listKey.setGenericsTypes(new GenericsType[]{types[0]});
                return listKey;
            } else if ("value".equals(pexp.getPropertyAsString())) {
                ClassNode listValue = LIST_TYPE.getPlainNodeReference();
                listValue.setGenericsTypes(new GenericsType[]{types[1]});
                return listValue;
            } else {
                addStaticTypeError("Spread operator on map only allows one of [key,value]", pexp);
            }
        } else {
            return types[1].getType();
        }
        return null;
    }

    /**
     * This method is used to filter search results in which null means "no match",
     * to filter out illegal access to instance members from a static context. 
     * 
     * Return null if the given member is not static, but we want to access in
     * a static way (staticOnly=true). If we want to access in a non-static way
     * we always return the member, since then access to static members and 
     * non-static members is allowed. 
     */
    private <T> T allowStaticAccessToMember(T member, boolean staticOnly) {
        if (member == null) return null;
        if (!staticOnly) return member;
        boolean isStatic = false;
        if (member instanceof Variable) {
            Variable v = (Variable) member;
            isStatic = Modifier.isStatic(v.getModifiers());
        } else {
            MethodNode mn = (MethodNode) member;
            isStatic = mn.isStatic();
        }
        if (staticOnly && !isStatic) return null;
        return member;
    }

    private void storeWithResolve(ClassNode typeToResolve, ClassNode receiver, ClassNode declaringClass, boolean isStatic, PropertyExpression expressionToStoreOn) {
        ClassNode type = typeToResolve;
        if (getGenericsWithoutArray(type)!=null) {
            Map<String, GenericsType> resolvedPlaceholders = resolvePlaceHoldersFromDeclartion(receiver, declaringClass, null, isStatic);
            type = resolveGenericsWithContext(resolvedPlaceholders, type);
        }
        storeInferredTypeForPropertyExpression(expressionToStoreOn, type);
        storeType(expressionToStoreOn, type);
    }

    private boolean storeField(FieldNode field, boolean returnTrueIfFieldExists, PropertyExpression expressionToStoreOn, ClassNode receiver, ClassCodeVisitorSupport visitor, String delegationData) {
        if (field==null || !returnTrueIfFieldExists) return false;
        if (visitor != null) visitor.visitField(field);
        storeWithResolve(field.getOriginType(), receiver, field.getDeclaringClass(), field.isStatic(), expressionToStoreOn);
        checkOrMarkPrivateAccess(field);
        if (delegationData!=null) {
            expressionToStoreOn.putNodeMetaData(StaticTypesMarker.IMPLICIT_RECEIVER, delegationData);
        }
        return true;
    }

    private boolean storeProperty(PropertyNode propertyNode, PropertyExpression expressionToStoreOn, ClassNode receiver, ClassCodeVisitorSupport visitor, String delegationData) {
        if (propertyNode == null) return false;
        if (visitor != null) visitor.visitProperty(propertyNode);
        storeWithResolve(propertyNode.getOriginType(), receiver, propertyNode.getDeclaringClass(), propertyNode.isStatic(), expressionToStoreOn);
        if (delegationData!=null) {
            expressionToStoreOn.putNodeMetaData(StaticTypesMarker.IMPLICIT_RECEIVER, delegationData);
        }
        return true;
    }


    protected void storeInferredTypeForPropertyExpression(final PropertyExpression pexp, final ClassNode flatInferredType) {
        if (pexp.isSpreadSafe()) {
            ClassNode list = LIST_TYPE.getPlainNodeReference();
            list.setGenericsTypes(new GenericsType[] {
                    new GenericsType(flatInferredType)
            });
            storeType(pexp, list);
        } else {
            storeType(pexp, flatInferredType);
        }
    }

    @Deprecated
    protected SetterInfo hasSetter(final PropertyExpression pexp) {
        String propertyName = pexp.getPropertyAsString();
        if (propertyName == null) return null;

        Expression objectExpression = pexp.getObjectExpression();
        List<Receiver<String>> receivers = new LinkedList<Receiver<String>>();
        List<Receiver<String>> owners = makeOwnerList(objectExpression);
        addReceivers(receivers, owners, pexp.isImplicitThis());

        String capName = MetaClassHelper.capitalize(propertyName);
        boolean isAttributeExpression = pexp instanceof AttributeExpression;

        for (Receiver<String> receiver: receivers) {
            ClassNode testClass = receiver.getType();
            LinkedList<ClassNode> queue = new LinkedList<ClassNode>();
            queue.add(testClass);
            if (testClass.isInterface()) {
                queue.addAll(testClass.getAllInterfaces());
            }
            while (!queue.isEmpty()) {
                ClassNode current = queue.removeFirst();
                current = current.redirect();
                // check that a setter also exists
                MethodNode setterMethod = current.getSetterMethod("set" + capName, false);
                if (setterMethod != null) {
                    storeType(pexp, setterMethod.getParameters()[0].getType());
                    return new SetterInfo(current, setterMethod);
                }
                if (!isAttributeExpression && current.getSuperClass() != null) {
                    queue.add(current.getSuperClass());
                }
            }
        }
        return null;
    }

    @Override
    public void visitField(final FieldNode node) {
        final boolean osc = typeCheckingContext.isInStaticContext;
        try {
            typeCheckingContext.isInStaticContext = node.isInStaticContext();
            super.visitField(node);
            Expression init = node.getInitialExpression();
            if (init != null) {
                FieldExpression left = new FieldExpression(node);
                BinaryExpression bexp = new BinaryExpression(
                        left,
                        Token.newSymbol("=", node.getLineNumber(), node.getColumnNumber()),
                        init
                );
                bexp.setSourcePosition(init);
                typeCheckAssignment(bexp, left, node.getOriginType(), init, getType(init));
                if (init instanceof ConstructorCallExpression) {
                    inferDiamondType((ConstructorCallExpression) init, node.getOriginType());
                }
            }
        } finally {
            typeCheckingContext.isInStaticContext = osc;
        }
    }

    @Override
    public void visitForLoop(final ForStatement forLoop) {
        // collect every variable expression used in the loop body
        final Map<VariableExpression, ClassNode> varOrigType = new HashMap<VariableExpression, ClassNode>();
        forLoop.getLoopBlock().visit(new VariableExpressionTypeMemoizer(varOrigType));

        // visit body
        Map<VariableExpression, List<ClassNode>> oldTracker = pushAssignmentTracking();
        Expression collectionExpression = forLoop.getCollectionExpression();
        if (collectionExpression instanceof ClosureListExpression) {
            // for (int i=0; i<...; i++) style loop
            super.visitForLoop(forLoop);
        } else {
            collectionExpression.visit(this);
            final ClassNode collectionType = getType(collectionExpression);
            ClassNode componentType = inferLoopElementType(collectionType);
            ClassNode forLoopVariableType = forLoop.getVariableType();
            if (ClassHelper.getUnwrapper(componentType) == forLoopVariableType) {
                // prefer primitive type over boxed type
                componentType = forLoopVariableType;
            }
            if (!checkCompatibleAssignmentTypes(forLoopVariableType, componentType)) {
                addStaticTypeError("Cannot loop with element of type " + forLoopVariableType.toString(false) + " with collection of type " + collectionType.toString(false), forLoop);
            }
            if (forLoopVariableType != DYNAMIC_TYPE) {
                // user has specified a type, prefer it over the inferred type
                componentType = forLoopVariableType;
            }
            typeCheckingContext.controlStructureVariables.put(forLoop.getVariable(), componentType);
            try {
                super.visitForLoop(forLoop);
            } finally {
                typeCheckingContext.controlStructureVariables.remove(forLoop.getVariable());
            }
        }
        boolean typeChanged = isSecondPassNeededForControlStructure(varOrigType, oldTracker);
        if (typeChanged) visitForLoop(forLoop);
    }

    /**
     * Given a loop collection type, returns the inferred type of the loop element. Used, for
     * example, to infer the element type of a (for e in list) loop.
     *
     * @param collectionType the type of the collection
     * @return the inferred component type
     */
    public static ClassNode inferLoopElementType(final ClassNode collectionType) {
        ClassNode componentType = collectionType.getComponentType();
        if (componentType == null) {
            if (collectionType.implementsInterface(ITERABLE_TYPE)) {
                ClassNode intf = GenericsUtils.parameterizeType(collectionType, ITERABLE_TYPE);
                GenericsType[] genericsTypes = intf.getGenericsTypes();
                componentType = genericsTypes[0].getType();
            } else if (collectionType == ClassHelper.STRING_TYPE) {
                componentType = ClassHelper.Character_TYPE;
            } else {
                componentType = ClassHelper.OBJECT_TYPE;
            }
        }
        return componentType;
    }

    protected boolean isSecondPassNeededForControlStructure(final Map<VariableExpression, ClassNode> varOrigType, final Map<VariableExpression, List<ClassNode>> oldTracker) {
        Map<VariableExpression, ClassNode> assignedVars = popAssignmentTracking(oldTracker);
        for (Map.Entry<VariableExpression, ClassNode> entry : assignedVars.entrySet()) {
            Variable key = findTargetVariable(entry.getKey());
            if (key instanceof VariableExpression) {
                ClassNode origType = varOrigType.get(key);
                ClassNode newType = entry.getValue();
                if (varOrigType.containsKey(key) && (origType == null || !newType.equals(origType))) {
                    return true;
                }
            }
        }
        return false;
    }

    @Override
    public void visitWhileLoop(final WhileStatement loop) {
        Map<VariableExpression, List<ClassNode>> oldTracker = pushAssignmentTracking();
        super.visitWhileLoop(loop);
        popAssignmentTracking(oldTracker);
    }

    @Override
    public void visitBitwiseNegationExpression(BitwiseNegationExpression expression) {
        super.visitBitwiseNegationExpression(expression);
        ClassNode type = getType(expression);
        ClassNode typeRe = type.redirect();
        ClassNode resultType;
        if (isBigIntCategory(typeRe)) {
            // allow any internal number that is not a floating point one
            resultType = type;
        } else if (typeRe == STRING_TYPE || typeRe == GSTRING_TYPE) {
            resultType = PATTERN_TYPE;
        } else if (typeRe == ArrayList_TYPE) {
            resultType = ArrayList_TYPE;
        } else if (typeRe.equals(PATTERN_TYPE)) {
            resultType = PATTERN_TYPE;
        } else {
            MethodNode mn = findMethodOrFail(expression, type, "bitwiseNegate");
            if (mn!=null) {
                resultType = mn.getReturnType();
            } else {
                resultType = OBJECT_TYPE;
            }
        }
        storeType(expression, resultType);
    }

    @Override
    public void visitUnaryPlusExpression(UnaryPlusExpression expression) {
        super.visitUnaryPlusExpression(expression);
        negativeOrPositiveUnary(expression, "positive");
    }

    @Override
    public void visitUnaryMinusExpression(UnaryMinusExpression expression) {
        super.visitUnaryMinusExpression(expression);
        negativeOrPositiveUnary(expression, "negative");
    }

    @Override
    public void visitPostfixExpression(final PostfixExpression expression) {
        super.visitPostfixExpression(expression);
        Expression inner = expression.getExpression();
        int op = expression.getOperation().getType();
        visitPrefixOrPostifExpression(expression, inner, op);
    }

    @Override
    public void visitPrefixExpression(final PrefixExpression expression) {
        super.visitPrefixExpression(expression);
        Expression inner = expression.getExpression();
        int type = expression.getOperation().getType();
        visitPrefixOrPostifExpression(expression, inner, type);
    }

    private static ClassNode getMathWideningClassNode(ClassNode type) {
        if (byte_TYPE.equals(type) || short_TYPE.equals(type) || int_TYPE.equals(type)) {
            return int_TYPE;
        }
        if (Byte_TYPE.equals(type) || Short_TYPE.equals(type) || Integer_TYPE.equals(type)) {
            return Integer_TYPE;
        }
        if (float_TYPE.equals(type)) return double_TYPE;
        if (Float_TYPE.equals(type)) return Double_TYPE;
        return type;
    }

    private void visitPrefixOrPostifExpression(final Expression origin, final Expression innerExpression, final int operationType) {
        boolean isPostfix = origin instanceof PostfixExpression;
        ClassNode exprType = getType(innerExpression);
        String name = operationType == PLUS_PLUS ? "next" : operationType == MINUS_MINUS ? "previous" : null;
        if (isPrimitiveType(exprType) || isPrimitiveType(getUnwrapper(exprType))) {
            if (operationType == PLUS_PLUS || operationType == MINUS_MINUS) {
                if (!isPrimitiveType(exprType)) {
                    MethodNode node = findMethodOrFail(innerExpression, exprType, name);
                    if (node != null) {
                        storeTargetMethod(origin, node);
                        storeType(origin,
                                isPostfix?exprType:getMathWideningClassNode(exprType));
                        return;
                    }
                }
                storeType(origin, exprType);
                return;
            }
            addUnsupportedPreOrPostfixExpressionError(origin);
            return;
        } else if (implementsInterfaceOrIsSubclassOf(exprType, Number_TYPE) && (operationType == PLUS_PLUS || operationType == MINUS_MINUS)) {
            // special case for numbers, improve type checking as we can expect ++ and -- to return the same type
            MethodNode node = findMethodOrFail(innerExpression, exprType, name);
            if (node != null) {
                storeTargetMethod(origin, node);
                storeType(origin, getMathWideningClassNode(exprType));
                return;
            }
        }
        // not a primitive type. We must find a method which is called next
        if (name == null) {
            addUnsupportedPreOrPostfixExpressionError(origin);
            return;
        }
        MethodNode node = findMethodOrFail(innerExpression, exprType, name);
        if (node != null) {
            storeTargetMethod(origin, node);
            storeType(origin,  isPostfix?exprType:inferReturnTypeGenerics(exprType, node, ArgumentListExpression.EMPTY_ARGUMENTS));
        }
    }

    private void negativeOrPositiveUnary(Expression expression, String name) {
        ClassNode type = getType(expression);
        ClassNode typeRe = type.redirect();
        ClassNode resultType;
        if (isDoubleCategory(ClassHelper.getUnwrapper(typeRe))) {
            resultType = type;
        } else if (typeRe == ArrayList_TYPE) {
            resultType = ArrayList_TYPE;
        } else {
            MethodNode mn = findMethodOrFail(expression, type, name);
            if (mn != null) {
                resultType = mn.getReturnType();
            } else {
                resultType = type;
            }
        }
        storeType(expression, resultType);
    }

    @Override
    protected void visitConstructorOrMethod(MethodNode node, boolean isConstructor) {
        typeCheckingContext.pushEnclosingMethod(node);
        if (!isSkipMode(node) && !shouldSkipMethodNode(node)) {
            super.visitConstructorOrMethod(node, isConstructor);
        }
        if (!isConstructor) {
            returnAdder.visitMethod(node);
        }
        typeCheckingContext.popEnclosingMethod();
    }

    @Override
    public void visitReturnStatement(ReturnStatement statement) {
        super.visitReturnStatement(statement);
        returnListener.returnStatementAdded(statement);
    }

    protected ClassNode checkReturnType(final ReturnStatement statement) {
        Expression expression = statement.getExpression();
        ClassNode type = getType(expression);
        if (typeCheckingContext.getEnclosingClosure()!=null) {
            return type;
        }
        MethodNode enclosingMethod = typeCheckingContext.getEnclosingMethod();
        if (enclosingMethod != null && typeCheckingContext.getEnclosingClosure()==null) {
            if (!enclosingMethod.isVoidMethod()
                    && !type.equals(void_WRAPPER_TYPE)
                    && !type.equals(VOID_TYPE)
                    && !checkCompatibleAssignmentTypes(enclosingMethod.getReturnType(), type, null, false)
                    && !(isNullConstant(expression))) {
                if (!extension.handleIncompatibleReturnType(statement, type)) {
                    addStaticTypeError("Cannot return value of type " + type.toString(false) + " on method returning type " + enclosingMethod.getReturnType().toString(false), expression);
                }
            } else if (!enclosingMethod.isVoidMethod()) {
                ClassNode previousType = getInferredReturnType(enclosingMethod);
                ClassNode inferred = previousType == null ? type : lowestUpperBound(type, previousType);
                if (implementsInterfaceOrIsSubclassOf(inferred, enclosingMethod.getReturnType())) {
                    if (missesGenericsTypes(inferred)) {
                        DeclarationExpression virtualDecl = new DeclarationExpression(
                                new VariableExpression("{target}", enclosingMethod.getReturnType()),
                                Token.newSymbol(EQUAL, -1, -1),
                                new VariableExpression("{source}", type)
                        );
                        virtualDecl.setSourcePosition(statement);
                        virtualDecl.visit(this);
                        ClassNode newlyInferred = (ClassNode) virtualDecl.getNodeMetaData(StaticTypesMarker.INFERRED_TYPE);
                        if (!missesGenericsTypes(newlyInferred)) type = newlyInferred;
                    }
                    return type;
                } else {
                    return enclosingMethod.getReturnType();
                }
            }
        }
        return type;
    }

    protected void addClosureReturnType(ClassNode returnType) {
        typeCheckingContext.getEnclosingClosure().addReturnType(returnType);
    }

    @Override
    public void visitConstructorCallExpression(ConstructorCallExpression call) {
        super.visitConstructorCallExpression(call);
        if (extension.beforeMethodCall(call)) {
            extension.afterMethodCall(call);
            return;
        }
        ClassNode receiver = call.isThisCall() ? typeCheckingContext.getEnclosingClassNode() :
                call.isSuperCall() ? typeCheckingContext.getEnclosingClassNode().getSuperClass() : call.getType();
        Expression arguments = call.getArguments();

        ArgumentListExpression argumentList = InvocationWriter.makeArgumentList(arguments);

        checkForbiddenSpreadArgument(argumentList);

        ClassNode[] args = getArgumentTypes(argumentList);
        MethodNode node = null;
        if (args.length == 1
                && implementsInterfaceOrIsSubclassOf(args[0], MAP_TYPE)
                && findMethod(receiver, "<init>", ClassNode.EMPTY_ARRAY).size() == 1
                && findMethod(receiver, "<init>", args).isEmpty()) {
            // bean-style constructor
            node = typeCheckMapConstructor(call, receiver, arguments);
            if (node != null) {
                storeTargetMethod(call, node);
                extension.afterMethodCall(call);
                return;
            }
        }
        node = findMethodOrFail(call, receiver, "<init>", args);
        if (node != null) {
            if (node.getParameters().length == 0 && args.length == 1 && implementsInterfaceOrIsSubclassOf(args[0], MAP_TYPE)) {
                node = typeCheckMapConstructor(call, receiver, arguments);
            }
            if (node != null) storeTargetMethod(call, node);
        }
        extension.afterMethodCall(call);
    }

    protected MethodNode typeCheckMapConstructor(final ConstructorCallExpression call, final ClassNode receiver, final Expression arguments) {
        MethodNode node = null;
        if (arguments instanceof TupleExpression) {
            TupleExpression texp = (TupleExpression) arguments;
            List<Expression> expressions = texp.getExpressions();
            if (expressions.size() == 1) {
                Expression expression = expressions.get(0);
                if (expression instanceof MapExpression) {
                    MapExpression argList = (MapExpression) expression;
                    checkGroovyConstructorMap(call, receiver, argList);
                    node = new ConstructorNode(Opcodes.ACC_PUBLIC, new Parameter[]{new Parameter(MAP_TYPE, "map")}, ClassNode.EMPTY_ARRAY, GENERATED_EMPTY_STATEMENT);
                    node.setDeclaringClass(receiver);
                }
            }
        }
        return node;
    }

    protected ClassNode[] getArgumentTypes(ArgumentListExpression args) {
        List<Expression> arglist = args.getExpressions();
        ClassNode[] ret = new ClassNode[arglist.size()];
        int i = 0;
        Map<Object, List<ClassNode>> info = typeCheckingContext.temporaryIfBranchTypeInformation.empty() ? null : typeCheckingContext.temporaryIfBranchTypeInformation.peek();
        for (Expression exp : arglist) {
            if (isNullConstant(exp)) {
                ret[i] = UNKNOWN_PARAMETER_TYPE;
            } else {
                ret[i] = getType(exp);
                if (exp instanceof VariableExpression && info != null) {
                    List<ClassNode> classNodes = getTemporaryTypesForExpression(exp);
                    if (classNodes != null && !classNodes.isEmpty()) {
                        ArrayList<ClassNode> arr = new ArrayList<ClassNode>(classNodes.size() + 1);
                        arr.add(ret[i]);
                        arr.addAll(classNodes);
                        ret[i] = new UnionTypeClassNode(arr.toArray(new ClassNode[arr.size()]));
                    }
                }
            }
            i++;
        }
        return ret;
    }

    @Override
    public void visitClosureExpression(final ClosureExpression expression) {
        boolean oldStaticContext = typeCheckingContext.isInStaticContext;
        typeCheckingContext.isInStaticContext = false;

        // collect every variable expression used in the loop body
        final Map<VariableExpression, ClassNode> varOrigType = new HashMap<VariableExpression, ClassNode>();
        Statement code = expression.getCode();
        code.visit(new VariableExpressionTypeMemoizer(varOrigType));
        Map<VariableExpression, List<ClassNode>> oldTracker = pushAssignmentTracking();

        // first, collect closure shared variables and reinitialize types
        SharedVariableCollector collector = new SharedVariableCollector(getSourceUnit());
        collector.visitClosureExpression(expression);
        Set<VariableExpression> closureSharedExpressions = collector.getClosureSharedExpressions();
        Map<VariableExpression, ListHashMap> typesBeforeVisit = null;
        if (!closureSharedExpressions.isEmpty()) {
            typesBeforeVisit = new HashMap<VariableExpression, ListHashMap>();
            saveVariableExpressionMetadata(closureSharedExpressions, typesBeforeVisit);
        }

        // perform visit
        typeCheckingContext.pushEnclosingClosureExpression(expression);
        DelegationMetadata dmd = getDelegationMetadata(expression);
        if (dmd ==null) {
            typeCheckingContext.delegationMetadata = new DelegationMetadata(
                    typeCheckingContext.getEnclosingClassNode(), Closure.OWNER_FIRST, typeCheckingContext.delegationMetadata
            );
        } else {
            typeCheckingContext.delegationMetadata = new DelegationMetadata(
                    dmd.getType(),
                    dmd.getStrategy(),
                    typeCheckingContext.delegationMetadata
            );
        }
        super.visitClosureExpression(expression);
        typeCheckingContext.delegationMetadata = typeCheckingContext.delegationMetadata.getParent();
        MethodNode node = new MethodNode("dummy", 0, ClassHelper.OBJECT_TYPE, Parameter.EMPTY_ARRAY, ClassNode.EMPTY_ARRAY, code);
        returnAdder.visitMethod(node);

        TypeCheckingContext.EnclosingClosure enclosingClosure = typeCheckingContext.getEnclosingClosure();
        if (!enclosingClosure.getReturnTypes().isEmpty()) {
            ClassNode returnType = lowestUpperBound(enclosingClosure.getReturnTypes());
            storeInferredReturnType(expression, returnType);
            ClassNode inferredType = wrapClosureType(returnType);
            storeType(enclosingClosure.getClosureExpression(), inferredType);
        }

        typeCheckingContext.popEnclosingClosure();

        boolean typeChanged = isSecondPassNeededForControlStructure(varOrigType, oldTracker);
        if (typeChanged) visitClosureExpression(expression);

        // restore original metadata
        restoreVariableExpressionMetadata(typesBeforeVisit);
        typeCheckingContext.isInStaticContext = oldStaticContext;
    }

    private ClassNode wrapClosureType(final ClassNode returnType) {
        ClassNode inferredType = CLOSURE_TYPE.getPlainNodeReference();
        inferredType.setGenericsTypes(new GenericsType[]{new GenericsType(wrapTypeIfNecessary(returnType))});
        return inferredType;
    }

    protected DelegationMetadata getDelegationMetadata(final ClosureExpression expression) {
        return (DelegationMetadata) expression.getNodeMetaData(StaticTypesMarker.DELEGATION_METADATA);
    }

    protected void restoreVariableExpressionMetadata(final Map<VariableExpression, ListHashMap> typesBeforeVisit) {
        if (typesBeforeVisit != null) {
            for (Map.Entry<VariableExpression, ListHashMap> entry : typesBeforeVisit.entrySet()) {
                VariableExpression ve = entry.getKey();
                ListHashMap metadata = entry.getValue();
                for (StaticTypesMarker marker : StaticTypesMarker.values()) {
                    ve.removeNodeMetaData(marker);
                    Object value = metadata.get(marker);
                    if (value != null) ve.setNodeMetaData(marker, value);
                }
            }
        }
    }

    protected void saveVariableExpressionMetadata(final Set<VariableExpression> closureSharedExpressions, final Map<VariableExpression, ListHashMap> typesBeforeVisit) {
        for (VariableExpression ve : closureSharedExpressions) {
            ListHashMap<StaticTypesMarker, Object> metadata = new ListHashMap<StaticTypesMarker, Object>();
            for (StaticTypesMarker marker : StaticTypesMarker.values()) {
                Object value = ve.getNodeMetaData(marker);
                if (value != null) {
                    metadata.put(marker, value);
                }
            }
            typesBeforeVisit.put(ve, metadata);
            Variable accessedVariable = ve.getAccessedVariable();
            if (accessedVariable != ve && accessedVariable instanceof VariableExpression) {
                saveVariableExpressionMetadata(Collections.singleton((VariableExpression) accessedVariable), typesBeforeVisit);
            }
        }
    }

    protected boolean shouldSkipMethodNode(final MethodNode node) {
        Object type = node.getNodeMetaData(StaticTypeCheckingVisitor.class);
        return Boolean.TRUE.equals(type);
    }

    @Override
    public void visitMethod(final MethodNode node) {
        if (shouldSkipMethodNode(node)) {
            // method has already been visited by a static type checking visitor
            return;
        }
        if (!extension.beforeVisitMethod(node)) {
        ErrorCollector collector = (ErrorCollector) node.getNodeMetaData(ERROR_COLLECTOR);
        if (collector != null) {
            typeCheckingContext.getErrorCollector().addCollectorContents(collector);
        } else {
            startMethodInference(node, typeCheckingContext.getErrorCollector());
        }
        node.removeNodeMetaData(ERROR_COLLECTOR);
        }
        extension.afterVisitMethod(node);
    }

    protected void startMethodInference(final MethodNode node, ErrorCollector collector) {
        if (isSkipMode(node)) return;

        // second, we must ensure that this method MUST be statically checked
        // for example, in a mixed mode where only some methods are statically checked
        // we must not visit a method which used dynamic dispatch.
        // We do not check for an annotation because some other AST transformations
        // may use this visitor without the annotation being explicitely set
        if (!typeCheckingContext.methodsToBeVisited.isEmpty() && !typeCheckingContext.methodsToBeVisited.contains(node)) return;

        // alreadyVisitedMethods prevents from visiting the same method multiple times
        // and prevents from infinite loops
        if (typeCheckingContext.alreadyVisitedMethods.contains(node)) return;
        typeCheckingContext.alreadyVisitedMethods.add(node);

        typeCheckingContext.pushErrorCollector(collector);

        final boolean osc = typeCheckingContext.isInStaticContext;
        try {
            typeCheckingContext.isInStaticContext = node.isStatic();
            super.visitMethod(node);
            for (Parameter parameter : node.getParameters()) {
                if (parameter.getInitialExpression()!=null) {
                    parameter.getInitialExpression().visit(this);
                }
            }
/*
            ClassNode rtype = getInferredReturnType(node);
            if (rtype == null) {
                storeInferredReturnType(node, node.getReturnType());
            }
            addTypeCheckingInfoAnnotation(node);
*/
        } finally {
            typeCheckingContext.isInStaticContext = osc;
        }

        typeCheckingContext.popErrorCollector();
        node.putNodeMetaData(ERROR_COLLECTOR, collector);
    }

    protected void addTypeCheckingInfoAnnotation(final MethodNode node) {
        // TypeChecked$TypeCheckingInfo can not be applied on constructors
        if (node instanceof ConstructorNode) return;

        // if a returned inferred type is available and no @TypeCheckingInfo is on node, then add an
        // annotation to the method node
        ClassNode rtype = getInferredReturnType(node);
        if (rtype != null && node.getAnnotations(TYPECHECKING_INFO_NODE).isEmpty()) {
            AnnotationNode anno = new AnnotationNode(TYPECHECKING_INFO_NODE);
            anno.setMember("version", CURRENT_SIGNATURE_PROTOCOL);
            SignatureCodec codec = SignatureCodecFactory.getCodec(CURRENT_SIGNATURE_PROTOCOL_VERSION, getSourceUnit().getClassLoader());
            String genericsSignature = codec.encode(rtype);
            if (genericsSignature != null) {
                ConstantExpression signature = new ConstantExpression(genericsSignature);
                signature.setType(STRING_TYPE);
                anno.setMember("inferredType", signature);
                node.addAnnotation(anno);
            }
        }
    }

    @Override
    public void visitStaticMethodCallExpression(final StaticMethodCallExpression call) {
        final String name = call.getMethod();
        if (name == null) {
            addStaticTypeError("cannot resolve dynamic method name at compile time.", call);
            return;
        }

        if (extension.beforeMethodCall(call)) {
            extension.afterMethodCall(call);
            return;
        }

        final ClassNode rememberLastItType = typeCheckingContext.lastImplicitItType;
        Expression callArguments = call.getArguments();

        ArgumentListExpression argumentList = InvocationWriter.makeArgumentList(callArguments);

        checkForbiddenSpreadArgument(argumentList);

        boolean isWithCall = isWithCall(name, callArguments);

        visitMethodCallArguments(argumentList, false, null);

        ClassNode[] args = getArgumentTypes(argumentList);
        final ClassNode receiver = call.getOwnerType();

        if (isWithCall) {
            typeCheckingContext.lastImplicitItType = receiver;
            // if the provided closure uses an explicit parameter definition, we can
            // also check that the provided type is correct
            checkClosureParameters(callArguments, receiver);
        }

        try {
            if (isWithCall) {
                // in case of a with call, arguments (the closure) should be visited now that we checked
                // the arguments
                callArguments.visit(this);
            }

            // method call receivers are :
            //   - possible "with" receivers
            //   - the actual receiver as found in the method call expression
            //   - any of the potential receivers found in the instanceof temporary table
            // in that order
            List<Receiver<String>> receivers = new LinkedList<Receiver<String>>();
            addReceivers(receivers, makeOwnerList(new ClassExpression(receiver)), false);
            List<MethodNode> mn = null;
            Receiver<String> chosenReceiver = null;
            for (Receiver<String> currentReceiver : receivers) {
                mn = findMethod(currentReceiver.getType(), name, args);
                if (!mn.isEmpty()) {
                    if (mn.size() == 1) typeCheckMethodsWithGenerics(currentReceiver.getType(), args, mn.get(0), call);
                    chosenReceiver = currentReceiver;
                    break;
                }
            }
            if (mn.isEmpty()) {
                mn = extension.handleMissingMethod(receiver, name, argumentList, args, call);
            }
            boolean callArgsVisited = false;
            if (mn.isEmpty()) {
                addNoMatchingMethodError(receiver, name, args, call);
            } else {
                mn = disambiguateMethods(mn, call);
                if (mn.size() == 1) {
                    MethodNode directMethodCallCandidate = mn.get(0);
                    ClassNode returnType = getType(directMethodCallCandidate);
                    if (returnType.isUsingGenerics() && !returnType.isEnum()) {
                        visitMethodCallArguments(argumentList, true, (MethodNode)call.getNodeMetaData(StaticTypesMarker.DIRECT_METHOD_CALL_TARGET));
                        ClassNode irtg = inferReturnTypeGenerics(chosenReceiver.getType(), directMethodCallCandidate, callArguments);
                        returnType = irtg != null && implementsInterfaceOrIsSubclassOf(irtg, returnType) ? irtg : returnType;
                        callArgsVisited = true;
                    }
                    storeType(call, returnType);
                    storeTargetMethod(call, directMethodCallCandidate);

                } else {
                    addAmbiguousErrorMessage(mn, name, args, call);
                }
                if (!callArgsVisited) {
                    visitMethodCallArguments(argumentList, true, (MethodNode)call.getNodeMetaData(StaticTypesMarker.DIRECT_METHOD_CALL_TARGET));
                }
            }
        } finally {
            if (isWithCall) {
                typeCheckingContext.lastImplicitItType = rememberLastItType;
            }
            extension.afterMethodCall(call);
        }
    }

    protected void checkClosureParameters(final Expression callArguments, final ClassNode receiver) {
        if (callArguments instanceof ArgumentListExpression) {
            ArgumentListExpression argList = (ArgumentListExpression) callArguments;
            ClosureExpression closure = (ClosureExpression) argList.getExpression(0);
            Parameter[] parameters = closure.getParameters();
            if (parameters.length > 1) {
                addStaticTypeError("Unexpected number of parameters for a with call", argList);
            } else if (parameters.length == 1) {
                Parameter param = parameters[0];
                if (!param.isDynamicTyped() && !isAssignableTo(receiver, param.getType().redirect())) {
                    addStaticTypeError("Expected parameter type: " + receiver.toString(false) + " but was: " + param.getType().redirect().toString(false), param);
                }
            }
            closure.putNodeMetaData(StaticTypesMarker.DELEGATION_METADATA, new DelegationMetadata(
                    receiver,
                    Closure.DELEGATE_FIRST,
                    typeCheckingContext.delegationMetadata
            ));
        }
    }

    /**
     * visit a method call target, to infer the type. Don't report errors right
     * away, that will be done by a later visitMethod call
     */
    protected void silentlyVisitMethodNode(final MethodNode directMethodCallCandidate) {
        // visit is authorized because the classnode belongs to the same source unit
        ErrorCollector collector = new ErrorCollector(typeCheckingContext.getErrorCollector().getConfiguration());
        startMethodInference(directMethodCallCandidate, collector);
    }

    protected void visitMethodCallArguments(ArgumentListExpression arguments, boolean visitClosures, final MethodNode selectedMethod) {
        Parameter[] params = selectedMethod!=null?selectedMethod.getParameters():Parameter.EMPTY_ARRAY;
        final List<Expression> expressions = arguments.getExpressions();
        for (int i = 0, expressionsSize = expressions.size(); i < expressionsSize; i++) {
            final Expression expression = expressions.get(i);
            if (visitClosures && expression instanceof ClosureExpression
                    || !visitClosures && !(expression instanceof ClosureExpression)) {
                if (i<params.length && visitClosures) {
                    Parameter param = params[i];
                    List<AnnotationNode> annotations = param.getAnnotations(DELEGATES_TO);
                    if (annotations!=null && !annotations.isEmpty()) {
                        for (AnnotationNode annotation : annotations) {
                            // in theory, there can only be one annotation of that type
                            Expression value = annotation.getMember("value");
                            Expression strategy = annotation.getMember("strategy");
                            Expression genericTypeIndex = annotation.getMember("genericTypeIndex");
                            Integer stInt = Closure.OWNER_FIRST;
                            if (strategy!=null) {
                                stInt = (Integer) evaluateExpression(new CastExpression(ClassHelper.Integer_TYPE,strategy), typeCheckingContext.source.getConfiguration());
                            }
                            if (value instanceof ClassExpression && !value.getType().equals(DELEGATES_TO_TARGET)) {
                                if (genericTypeIndex!=null) {
                                    addStaticTypeError("Cannot use @DelegatesTo(genericTypeIndex="+genericTypeIndex.getText()
                                            +") without @DelegatesTo.Target because generic argument types are not available at runtime", value);
                                }
                                // temporarily store the delegation strategy and the delegate type
                                expression.putNodeMetaData(StaticTypesMarker.DELEGATION_METADATA, new DelegationMetadata(value.getType(), stInt, typeCheckingContext.delegationMetadata));
                            } else {
                                Expression parameter = annotation.getMember("target");
                                String parameterName = parameter!=null && parameter instanceof ConstantExpression?parameter.getText():"";
                                // todo: handle vargs!
                                for (int j = 0, paramsLength = params.length; j < paramsLength; j++) {
                                    final Parameter methodParam = params[j];
                                    List<AnnotationNode> targets = methodParam.getAnnotations(DELEGATES_TO_TARGET);
                                    if (targets != null && targets.size() == 1) {
                                        AnnotationNode targetAnnotation = targets.get(0); // @DelegatesTo.Target Obj foo
                                        Expression idMember = targetAnnotation.getMember("value");
                                        String id = idMember != null && idMember instanceof ConstantExpression ? idMember.getText() : "";
                                        if (id.equals(parameterName)) {
                                            if (j < expressionsSize) {
                                                Expression actualArgument = expressions.get(j);
                                                ClassNode actualType = getType(actualArgument);
                                                if (genericTypeIndex!=null && genericTypeIndex instanceof ConstantExpression) {
                                                    int gti = Integer.valueOf(genericTypeIndex.getText());
                                                    ClassNode paramType = methodParam.getType(); // type annotated with @DelegatesTo.Target
                                                    GenericsType[] genericsTypes = paramType.getGenericsTypes();
                                                    if (genericsTypes==null) {
                                                        addStaticTypeError("Cannot use @DelegatesTo(genericTypeIndex="+genericTypeIndex.getText()
                                                            + ") with a type that doesn't use generics", methodParam);
                                                    } else if (gti<0 || gti>=genericsTypes.length) {
                                                        addStaticTypeError("Index of generic type @DelegatesTo(genericTypeIndex="+genericTypeIndex.getText()
                                                                + ") "+(gti<0?"lower":"greater")+" than those of the selected type", methodParam);
                                                    } else {
                                                        ClassNode pType = GenericsUtils.parameterizeType(actualType, paramType);
                                                        GenericsType[] pTypeGenerics = pType.getGenericsTypes();
                                                        if (pTypeGenerics!=null && pTypeGenerics.length>gti) {
                                                            actualType = pTypeGenerics[gti].getType();
                                                        } else {
                                                            addStaticTypeError("Unable to map actual type ["+actualType.toString(false)+"] onto "+paramType.toString(false), methodParam);
                                                        }
                                                    }
                                                }
                                                expression.putNodeMetaData(StaticTypesMarker.DELEGATION_METADATA, new DelegationMetadata(actualType, stInt, typeCheckingContext.delegationMetadata));
                                                break;
                                            }
                                        }
                                    }
                                }
                                if (expression.getNodeMetaData(StaticTypesMarker.DELEGATION_METADATA)==null) {
                                    addError("Not enough arguments found for a @DelegatesTo method call. Please check that you either use an explicit class or @DelegatesTo.Target with a correct id", arguments);
                                }
                            }
                        }
                    }
                }
                expression.visit(this);
                if (expression.getNodeMetaData(StaticTypesMarker.DELEGATION_METADATA)!=null) {
                    expression.removeNodeMetaData(StaticTypesMarker.DELEGATION_METADATA);
                }
            }
        }
    }

    protected void addReceivers(final List<Receiver<String>> receivers,
                              final Collection<Receiver<String>> owners,
                              final boolean implicitThis) {
        if (typeCheckingContext.delegationMetadata ==null || !implicitThis) {
            receivers.addAll(owners);
            return;
        }

        DelegationMetadata dmd = typeCheckingContext.delegationMetadata;
        StringBuilder path = new StringBuilder();
        while (dmd != null) {
            int strategy = dmd.getStrategy();
            ClassNode delegate = dmd.getType();
            dmd = dmd.getParent();

            switch (strategy) {
                case Closure.OWNER_FIRST:
                    receivers.addAll(owners);
                    path.append("delegate");
                    receivers.add(new Receiver<String>(delegate, path.toString()));
                    break;
                case Closure.DELEGATE_FIRST:
                    path.append("delegate");
                    receivers.add(new Receiver<String>(delegate, path.toString()));
                    receivers.addAll(owners);
                    break;
                case Closure.OWNER_ONLY:
                    receivers.addAll(owners);
                    dmd = null;
                    break;
                case Closure.DELEGATE_ONLY:
                    path.append("delegate");
                    receivers.add(new Receiver<String>(delegate, path.toString()));
                    dmd = null;
                    break;
            }
            path.append('.');
        }
    }

    @Override
    public void visitMethodCallExpression(MethodCallExpression call) {
        final String name = call.getMethodAsString();
        if (name == null) {
            addStaticTypeError("cannot resolve dynamic method name at compile time.", call.getMethod());
            return;
        }
        if (extension.beforeMethodCall(call)) {
            extension.afterMethodCall(call);
            return;
        }
        typeCheckingContext.pushEnclosingMethodCall(call);
        final Expression objectExpression = call.getObjectExpression();

        objectExpression.visit(this);
        call.getMethod().visit(this);

        // if the call expression is a spread operator call, then we must make sure that
        // the call is made on a collection type
        if (call.isSpreadSafe()) {
            //TODO check if this should not be change to iterator based call logic
            ClassNode expressionType = getType(objectExpression);
            if (!implementsInterfaceOrIsSubclassOf(expressionType, Collection_TYPE) && !expressionType.isArray()) {
                addStaticTypeError("Spread operator can only be used on collection types", objectExpression);
                return;
            } else {
                // type check call as if it was made on component type
                ClassNode componentType = inferComponentType(expressionType, int_TYPE);
                MethodCallExpression subcall = new MethodCallExpression(
                        new CastExpression(componentType, EmptyExpression.INSTANCE),
                        name,
                        call.getArguments()
                );
                subcall.setLineNumber(call.getLineNumber());
                subcall.setColumnNumber(call.getColumnNumber());
                subcall.setImplicitThis(call.isImplicitThis());
                visitMethodCallExpression(subcall);
                // the inferred type here should be a list of what the subcall returns
                ClassNode subcallReturnType = getType(subcall);
                ClassNode listNode = LIST_TYPE.getPlainNodeReference();
                listNode.setGenericsTypes(new GenericsType[]{new GenericsType(wrapTypeIfNecessary(subcallReturnType))});
                storeType(call, listNode);
                // store target method
                storeTargetMethod(call, (MethodNode) subcall.getNodeMetaData(StaticTypesMarker.DIRECT_METHOD_CALL_TARGET));
                typeCheckingContext.popEnclosingMethodCall();
                return;
            }
        }

        final ClassNode rememberLastItType = typeCheckingContext.lastImplicitItType;
        Expression callArguments = call.getArguments();
        ArgumentListExpression argumentList = InvocationWriter.makeArgumentList(callArguments);

        checkForbiddenSpreadArgument(argumentList);

        // for arguments, we need to visit closures *after* the method has been chosen

        boolean isWithCall = isWithCall(name, callArguments);

        visitMethodCallArguments(argumentList, false, null);

        ClassNode[] args = getArgumentTypes(argumentList);
        final boolean isCallOnClosure = isClosureCall(name, objectExpression, callArguments);
        final ClassNode receiver = getType(objectExpression);

        if (isWithCall) {
            typeCheckingContext.lastImplicitItType = receiver;
            // if the provided closure uses an explicit parameter definition, we can
            // also check that the provided type is correct
            checkClosureParameters(callArguments, receiver);
        }

        try {
            boolean callArgsVisited = false;
            if (isCallOnClosure) {
                // this is a closure.call() call
                if (objectExpression == VariableExpression.THIS_EXPRESSION) {
                    // isClosureCall() check verified earlier that a field exists
                    FieldNode field = typeCheckingContext.getEnclosingClassNode().getDeclaredField(name);
                    GenericsType[] genericsTypes = field.getType().getGenericsTypes();
                    if (genericsTypes != null) {
                        ClassNode closureReturnType = genericsTypes[0].getType();
                        Object data = field.getNodeMetaData(StaticTypesMarker.CLOSURE_ARGUMENTS);
                        if (data != null) {
                            Parameter[] parameters = (Parameter[]) data;
                            typeCheckClosureCall(callArguments, args, parameters);
                        }
                        storeType(call, closureReturnType);
                    }
                } else if (objectExpression instanceof VariableExpression) {
                    Variable variable = findTargetVariable((VariableExpression) objectExpression);
                    if (variable instanceof ASTNode) {
                        Object data = ((ASTNode) variable).getNodeMetaData(StaticTypesMarker.CLOSURE_ARGUMENTS);
                        if (data != null) {
                            Parameter[] parameters = (Parameter[]) data;
                            typeCheckClosureCall(callArguments, args, parameters);
                        }
                        ClassNode type = getType(((ASTNode) variable));
                        if (type!=null && type.equals(CLOSURE_TYPE)) {
                            GenericsType[] genericsTypes = type.getGenericsTypes();
                            type = OBJECT_TYPE;
                            if (genericsTypes != null) {
                                if (!genericsTypes[0].isPlaceholder()) {
                                    type = genericsTypes[0].getType();
                                }
                            }
                        }
                        if (type != null) {
                            storeType(call, type);
                        }
                    }
                } else if (objectExpression instanceof ClosureExpression) {
                    // we can get actual parameters directly
                    Parameter[] parameters = ((ClosureExpression) objectExpression).getParameters();
                    typeCheckClosureCall(callArguments, args, parameters);
                    ClassNode data = getInferredReturnType(objectExpression);
                    if (data != null) {
                        storeType(call, data);
                    }
                }
                int nbOfArgs = 0;
                if (callArguments instanceof ArgumentListExpression) {
                    ArgumentListExpression list = (ArgumentListExpression) callArguments;
                    nbOfArgs = list.getExpressions().size();
                } else {
                    // todo : other cases
                    nbOfArgs = 0;
                }
                storeTargetMethod(call,
                        nbOfArgs == 0 ? CLOSURE_CALL_NO_ARG :
                                nbOfArgs == 1 ? CLOSURE_CALL_ONE_ARG :
                                        CLOSURE_CALL_VARGS);
            } else {
                // method call receivers are :
                //   - possible "with" receivers
                //   - the actual receiver as found in the method call expression
                //   - any of the potential receivers found in the instanceof temporary table
                // in that order
                List<Receiver<String>> receivers = new LinkedList<Receiver<String>>();
                List<Receiver<String>> owners = makeOwnerList(objectExpression);
                addReceivers(receivers, owners, call.isImplicitThis());
                List<MethodNode> mn = null;
                Receiver<String> chosenReceiver = null;
                for (Receiver<String> currentReceiver : receivers) {
                    mn = findMethod(currentReceiver.getType(), name, args);

                    // if the receiver is "this" or "implicit this", then we must make sure that the compatible
                    // methods are only static if we are in a static context
                    if (!mn.isEmpty() && typeCheckingContext.isInStaticContext && (call.isImplicitThis()
                            || (objectExpression instanceof VariableExpression && ((VariableExpression) objectExpression).isThisExpression()))) {
                        // we create a separate method list just to be able to print out
                        // a nice error message to the user
                        List<MethodNode> staticMethods = new LinkedList<MethodNode>();
                        List<MethodNode> nonStaticMethods = new LinkedList<MethodNode>();
                        for (final MethodNode node : mn) {
                            if (node.isStatic()) {
                                staticMethods.add(node);
                            } else {
                                nonStaticMethods.add(node);
                            }
                        }
                        mn = staticMethods;
                        if (staticMethods.isEmpty()) {
                            // choose an arbitrary method to display an error message
                            MethodNode node = nonStaticMethods.get(0);
                            ClassNode owner = node.getDeclaringClass();
                            addStaticTypeError("Non static method " + owner.getName() + "#" + node.getName() + " cannot be called from static context", call);
                        }
                    }

                    if (!mn.isEmpty()) {
                        if (mn.size() == 1) typeCheckMethodsWithGenerics(currentReceiver.getType(), args, mn.get(0), call);
                        chosenReceiver = currentReceiver;
                        break;
                    }
                }
                if (mn.isEmpty() && typeCheckingContext.getEnclosingClosure() != null && args.length == 0) {
                    // add special handling of getDelegate() and getOwner()
                    if ("getDelegate".equals(name)) {
                        mn = Collections.singletonList(GET_DELEGATE);
                    } else if ("getOwner".equals(name)) {
                        mn = Collections.singletonList(GET_OWNER);
                    } else if ("getThisObject".equals(name)) {
                        mn = Collections.singletonList(GET_THISOBJECT);
                    }
                }
                if (mn.isEmpty()) {
                    mn = extension.handleMissingMethod(receiver, name, argumentList, args, call);
                }
                if (mn.isEmpty()) {
                    addNoMatchingMethodError(receiver, name, args, call);
                } else {
                    if (areCategoryMethodCalls(mn, name, args)) {
                        addCategoryMethodCallError(call);
                    }
                    mn = disambiguateMethods(mn, call);
                    if (mn.size() == 1) {
                        MethodNode directMethodCallCandidate = mn.get(0);
                        if (chosenReceiver==null) {
                            chosenReceiver = Receiver.make(directMethodCallCandidate.getDeclaringClass());
                            if (chosenReceiver==null) {
                                chosenReceiver = owners.get(0);
                            }
                        }

                        ClassNode returnType = null;

                        if (isWithCall)  {
                            returnType = getInferredReturnTypeFromWithClosureArgument(callArguments);
                        }

                        if (returnType == null) {
                            returnType = getType(directMethodCallCandidate);
                        }

                        if (isUsingGenericsOrIsArrayUsingGenerics(returnType)) {
                            visitMethodCallArguments(argumentList, true, directMethodCallCandidate);
                            ClassNode irtg = inferReturnTypeGenerics(chosenReceiver.getType(), directMethodCallCandidate, callArguments);
                            returnType = irtg != null && implementsInterfaceOrIsSubclassOf(irtg, returnType) ? irtg : returnType;
                            callArgsVisited = true;
                        }
                        if (directMethodCallCandidate==GET_DELEGATE && typeCheckingContext.getEnclosingClosure()!=null) {
                            DelegationMetadata md = getDelegationMetadata(typeCheckingContext.getEnclosingClosure().getClosureExpression());
                            returnType = typeCheckingContext.getEnclosingClassNode();
                            if (md!=null) {
                                returnType = md.getType();
                            }
                        }
                        storeType(call, returnType);
                        storeTargetMethod(call, directMethodCallCandidate);
                        String data = chosenReceiver!=null?chosenReceiver.getData():null;
                        if (data!=null) {
                            // the method which has been chosen is supposed to be a call on delegate or owner
                            // so we store the information so that the static compiler may reuse it
                            call.putNodeMetaData(StaticTypesMarker.IMPLICIT_RECEIVER, data);
                        }
                        // if the object expression is a closure shared variable, we will have to perform a second pass
                        if (objectExpression instanceof VariableExpression) {
                            VariableExpression var = (VariableExpression) objectExpression;
                            if (var.isClosureSharedVariable()) {
                                SecondPassExpression<ClassNode[]> wrapper = new SecondPassExpression<ClassNode[]>(
                                        call,
                                        args
                                );
                                typeCheckingContext.secondPassExpressions.add(wrapper);
                            }
                        }

                    } else {
                        addAmbiguousErrorMessage(mn, name, args, call);
                    }
                }
            }
            // now that a method has been chosen, we are allowed to visit the closures
            if (!callArgsVisited) {
                MethodNode mn = (MethodNode) call.getNodeMetaData(StaticTypesMarker.DIRECT_METHOD_CALL_TARGET);
                visitMethodCallArguments(argumentList, true, mn);
                // GROOVY-6219
                if (mn!=null) {
                    List<Expression> argExpressions = argumentList.getExpressions();
                    Parameter[] parameters = mn.getParameters();
                    for (int i = 0; i < argExpressions.size() && i< parameters.length; i++) {
                          Expression arg = argExpressions.get(i);
                          ClassNode pType = parameters[i].getType();
                          ClassNode aType = getType(arg);
                          if (CLOSURE_TYPE.equals(pType) && CLOSURE_TYPE.equals(aType)) {
                              if (!isAssignableTo(aType, pType)) {
                                  addNoMatchingMethodError(receiver, name, getArgumentTypes(argumentList), call);
                                  call.removeNodeMetaData(StaticTypesMarker.DIRECT_METHOD_CALL_TARGET);
                              }
                          }
                    }
                }
            }
        } finally {
            if (isWithCall) {
                typeCheckingContext.lastImplicitItType = rememberLastItType;
            }
            typeCheckingContext.popEnclosingMethodCall();
            extension.afterMethodCall(call);
        }
    }

    /**
     * add various getAt and setAt methods for primtive arrays
     * @param receiver the receiver class
     * @param name  the name of the method
     * @param args the argument classes
     * @return a list containing the single match or null
     */
    private void addArrayMethods(List<MethodNode> methods, ClassNode receiver, String name, ClassNode[] args) {
        if (args.length!=1) return;
        if (!receiver.isArray()) return;
        if (!isIntCategory(args[0])) return;
        if ("getAt".equals(name)) {
            MethodNode node = new MethodNode(name, Opcodes.ACC_PUBLIC, receiver.getComponentType(), new Parameter[]{new Parameter(args[0],"arg")}, null, null);
            node.setDeclaringClass(receiver.redirect());
            methods.add(node);
        } else if ("setAt".equals(name)) {
            MethodNode node = new MethodNode(name, Opcodes.ACC_PUBLIC, VOID_TYPE, new Parameter[]{new Parameter(args[0],"arg")}, null, null);
            node.setDeclaringClass(receiver.redirect());
            methods.add(node);
        } else {
            return;
        }
    }

    /**
     * In the case of a <em>Object.with { ... }</em> call, this method is supposed to retrieve
     * the inferred closure return type.
     *
     * @param callArguments the argument list from the <em>Object#with(Closure)</em> call, ie. a single closure expression
     * @return the inferred closure return type or <em>null</em>
     */
    protected ClassNode getInferredReturnTypeFromWithClosureArgument(Expression callArguments) {
        if (!(callArguments instanceof ArgumentListExpression)) return null;

        ArgumentListExpression argList = (ArgumentListExpression) callArguments;
        ClosureExpression closure = (ClosureExpression) argList.getExpression(0);

        visitClosureExpression(closure);

        if (getInferredReturnType(closure) != null)  {
            return getInferredReturnType(closure);
        }

        return null;
    }

    /**
     * Given an object expression (a receiver expression), generate the list of potential receiver types.
     * @param objectExpression the receiver expression
     * @return the list of types the receiver may be
     */
    protected List<Receiver<String>> makeOwnerList(final Expression objectExpression) {
        final ClassNode receiver = getType(objectExpression);
        List<Receiver<String>> owners = new LinkedList<Receiver<String>>();
        owners.add(Receiver.<String>make(receiver));
        if (receiver.equals(CLASS_Type) && receiver.getGenericsTypes() != null) {
            GenericsType clazzGT = receiver.getGenericsTypes()[0];
            owners.add(0,Receiver.<String>make(clazzGT.getType()));
        }
        if (receiver.isInterface()) {
            // GROOVY-xxxx
            owners.add(Receiver.<String>make(OBJECT_TYPE));
        }
        if (!typeCheckingContext.temporaryIfBranchTypeInformation.empty()) {
            List<ClassNode> potentialReceiverType = getTemporaryTypesForExpression(objectExpression);
            if (potentialReceiverType != null) {
                for (ClassNode node : potentialReceiverType) {
                    owners.add(Receiver.<String>make(node));
                }
            }
        }
        if (typeCheckingContext.lastImplicitItType != null
                && objectExpression instanceof VariableExpression
                && ((VariableExpression) objectExpression).getName().equals("it")) {
            owners.add(Receiver.<String>make(typeCheckingContext.lastImplicitItType));
        }
        return owners;
    }

    protected void checkForbiddenSpreadArgument(ArgumentListExpression argumentList) {
        for (Expression arg : argumentList.getExpressions()) {
            if (arg instanceof SpreadExpression) {
                addStaticTypeError("The spread operator cannot be used as argument of method or closure calls with static type checking because the number of arguments cannot be determined at compile time", arg);
            }
        }
    }

    protected List<ClassNode> getTemporaryTypesForExpression(final Expression objectExpression) {
        List<ClassNode> classNodes = null;
        int depth = typeCheckingContext.temporaryIfBranchTypeInformation.size();
        while (classNodes == null && depth > 0) {
            final Map<Object, List<ClassNode>> tempo = typeCheckingContext.temporaryIfBranchTypeInformation.get(--depth);
            Object key = extractTemporaryTypeInfoKey(objectExpression);
            classNodes = tempo.get(key);
        }
        return classNodes;
    }

    protected void storeTargetMethod(final Expression call, final MethodNode directMethodCallCandidate) {
        call.putNodeMetaData(StaticTypesMarker.DIRECT_METHOD_CALL_TARGET, directMethodCallCandidate);
        checkOrMarkPrivateAccess(directMethodCallCandidate);
        extension.onMethodSelection(call, directMethodCallCandidate);
    }

    protected boolean isClosureCall(final String name, final Expression objectExpression, final Expression arguments) {
        if (objectExpression instanceof ClosureExpression && ("call".equals(name)||"doCall".equals(name))) return true;
        if (objectExpression == VariableExpression.THIS_EXPRESSION) {
            FieldNode fieldNode = typeCheckingContext.getEnclosingClassNode().getDeclaredField(name);
            if (fieldNode != null) {
                ClassNode type = fieldNode.getType();
                if (CLOSURE_TYPE.equals(type) && !typeCheckingContext.getEnclosingClassNode().hasPossibleMethod(name, arguments)) {
                    return true;
                }
            }
        } else {
            if (!"call".equals(name) && !"doCall".equals(name)) return false;
        }
        return (getType(objectExpression).equals(CLOSURE_TYPE));
    }

    protected void typeCheckClosureCall(final Expression callArguments, final ClassNode[] args, final Parameter[] parameters) {
        if (allParametersAndArgumentsMatch(parameters, args) < 0 &&
                lastArgMatchesVarg(parameters, args) < 0) {
            StringBuilder sb = new StringBuilder("[");
            for (int i = 0, parametersLength = parameters.length; i < parametersLength; i++) {
                final Parameter parameter = parameters[i];
                sb.append(parameter.getType().getName());
                if (i < parametersLength - 1) sb.append(", ");
            }
            sb.append("]");
            addStaticTypeError("Closure argument types: " + sb + " do not match with parameter types: " + formatArgumentList(args), callArguments);
        }
    }

    @Override
    public void visitIfElse(final IfStatement ifElse) {
        Map<VariableExpression, List<ClassNode>> oldTracker = pushAssignmentTracking();

        try {
            // create a new temporary element in the if-then-else type info
            typeCheckingContext.pushTemporaryTypeInfo();
            visitStatement(ifElse);
            ifElse.getBooleanExpression().visit(this);
            ifElse.getIfBlock().visit(this);

            // pop if-then-else temporary type info
            typeCheckingContext.popTemporaryTypeInfo();

            // GROOVY-6099: restore assignement info as before the if branch
            restoreTypeBeforeConditional();

            Statement elseBlock = ifElse.getElseBlock();
            if (elseBlock instanceof EmptyStatement) {
                // dispatching to EmptyStatement will not call back visitor,
                // must call our visitEmptyStatement explicitly
                visitEmptyStatement((EmptyStatement) elseBlock);
            } else {
                elseBlock.visit(this);
            }
        } finally {
            popAssignmentTracking(oldTracker);
        }
    }

    @Override
    public void visitSwitch(final SwitchStatement statement) {
        Map<VariableExpression, List<ClassNode>> oldTracker = pushAssignmentTracking();
        try {
            super.visitSwitch(statement);
        } finally {
            popAssignmentTracking(oldTracker);
        }
    }

    @Override
    public void visitCaseStatement(final CaseStatement statement) {
        super.visitCaseStatement(statement);
        restoreTypeBeforeConditional();
    }

    private void restoreTypeBeforeConditional() {
        Set<Map.Entry<VariableExpression, List<ClassNode>>> entries = typeCheckingContext.ifElseForWhileAssignmentTracker.entrySet();
        for (Map.Entry<VariableExpression, List<ClassNode>> entry : entries) {
            VariableExpression var = entry.getKey();
            List<ClassNode> items = entry.getValue();
            ClassNode originValue = items.get(0);
            storeType(var, originValue);
        }
    }

    protected Map<VariableExpression, ClassNode> popAssignmentTracking(final Map<VariableExpression, List<ClassNode>> oldTracker) {
        Map<VariableExpression, ClassNode> assignments = new HashMap<VariableExpression, ClassNode>();
        if (!typeCheckingContext.ifElseForWhileAssignmentTracker.isEmpty()) {
            for (Map.Entry<VariableExpression, List<ClassNode>> entry : typeCheckingContext.ifElseForWhileAssignmentTracker.entrySet()) {
                VariableExpression key = entry.getKey();
                List<ClassNode> allValues = entry.getValue();
                // GROOVY-6099: First element of the list may be null, if no assignment was made before the branch
                List<ClassNode> nonNullValues = new ArrayList<ClassNode>(allValues.size());
                for (ClassNode value : allValues) {
                    if (value!=null) nonNullValues.add(value);
                }
                ClassNode cn = lowestUpperBound(nonNullValues);
                storeType(key, cn);
                assignments.put(key, cn);
            }
        }
        typeCheckingContext.ifElseForWhileAssignmentTracker = oldTracker;
        return assignments;
    }

    protected Map<VariableExpression, List<ClassNode>> pushAssignmentTracking() {
        // memorize current assignment context
        Map<VariableExpression, List<ClassNode>> oldTracker = typeCheckingContext.ifElseForWhileAssignmentTracker;
        typeCheckingContext.ifElseForWhileAssignmentTracker = new HashMap<VariableExpression, List<ClassNode>>();
        return oldTracker;
    }

    @Override
    public void visitCastExpression(final CastExpression expression) {
        super.visitCastExpression(expression);
        if (!expression.isCoerce()) {
            ClassNode targetType = expression.getType();
            Expression source = expression.getExpression();
            ClassNode expressionType = getType(source);
            if (!checkCast(targetType, source) && !isDelegateOrOwnerInClosure(source)) {
                addStaticTypeError("Inconvertible types: cannot cast " + expressionType.toString(false) + " to " + targetType.toString(false), expression);
            }
        }
        storeType(expression, expression.getType());
    }

    private boolean isDelegateOrOwnerInClosure(Expression exp) {
        return typeCheckingContext.getEnclosingClosure()!=null &&
                exp instanceof VariableExpression &&
                (("delegate".equals(((VariableExpression) exp).getName())) || ("owner".equals(((VariableExpression) exp).getName())));
    }

    protected boolean checkCast(final ClassNode targetType, final Expression source) {
        boolean sourceIsNull = isNullConstant(source);
        ClassNode expressionType = getType(source);
        if (targetType.isArray() && expressionType.isArray()) {
            return checkCast(targetType.getComponentType(), new VariableExpression("foo", expressionType.getComponentType()));
        } else if (targetType.equals(char_TYPE) && expressionType == STRING_TYPE
                && source instanceof ConstantExpression && source.getText().length() == 1) {
            // ex: (char) 'c'
        } else if (targetType.equals(Character_TYPE) && (expressionType == STRING_TYPE || sourceIsNull)
                && (sourceIsNull || source instanceof ConstantExpression && source.getText().length() == 1)) {
            // ex : (Character) 'c'
        } else if (isNumberCategory(getWrapper(targetType)) && (isNumberCategory(getWrapper(expressionType)) || char_TYPE == expressionType)) {
            // ex: short s = (short) 0
        } else if (sourceIsNull && !isPrimitiveType(targetType)) {
            // ex: (Date)null
        } else if (char_TYPE == targetType && isPrimitiveType(expressionType) && isNumberType(expressionType)) {
            // char c = (char) ...
        }
        else if (sourceIsNull && isPrimitiveType(targetType)) {
            return false;
        } else if ((expressionType.getModifiers()&Opcodes.ACC_FINAL)==0 && targetType.isInterface()) {
            return true;
        } else if (!isAssignableTo(targetType, expressionType) && !implementsInterfaceOrIsSubclassOf(expressionType, targetType)) {
            return false;
        }
        return true;
    }

    @Override
    public void visitTernaryExpression(final TernaryExpression expression) {
        Map<VariableExpression, List<ClassNode>> oldTracker = pushAssignmentTracking();
        // create a new temporary element in the if-then-else type info
        typeCheckingContext.pushTemporaryTypeInfo();
        expression.getBooleanExpression().visit(this);
        Expression trueExpression = expression.getTrueExpression();
        Expression falseExpression = expression.getFalseExpression();
        trueExpression.visit(this);
        // pop if-then-else temporary type info
        typeCheckingContext.popTemporaryTypeInfo();
        falseExpression.visit(this);
        ClassNode resultType;
        if (isNullConstant(trueExpression) || isNullConstant(falseExpression)) {
            BinaryExpression enclosingBinaryExpression = typeCheckingContext.getEnclosingBinaryExpression();
            if (enclosingBinaryExpression != null && enclosingBinaryExpression.getRightExpression()==expression) {
                resultType = getType(enclosingBinaryExpression.getLeftExpression());
            } else if (isNullConstant(trueExpression) && isNullConstant(falseExpression)) {
                resultType = OBJECT_TYPE;
            } else if (isNullConstant(trueExpression)) {
                resultType = wrapTypeIfNecessary(getType(falseExpression));
            } else {
                resultType = wrapTypeIfNecessary(getType(trueExpression));
            }
        } else {
            // store type information
            final ClassNode typeOfTrue = getType(trueExpression);
            final ClassNode typeOfFalse = getType(falseExpression);
            resultType = lowestUpperBound(typeOfTrue, typeOfFalse);
        }
        storeType(expression, resultType);
        popAssignmentTracking(oldTracker);
    }

    @Override
    public void visitTryCatchFinally(final TryCatchStatement statement) {
        final List<CatchStatement> catchStatements = statement.getCatchStatements();
        for (CatchStatement catchStatement : catchStatements) {
            ClassNode exceptionType = catchStatement.getExceptionType();
            typeCheckingContext.controlStructureVariables.put(catchStatement.getVariable(), exceptionType);
        }
        try {
            super.visitTryCatchFinally(statement);
        } finally {
            for (CatchStatement catchStatement : catchStatements) {
                typeCheckingContext.controlStructureVariables.remove(catchStatement.getVariable());
            }
        }

    }

    protected void storeType(Expression exp, ClassNode cn) {
        if (exp instanceof VariableExpression && ((VariableExpression) exp).isClosureSharedVariable() && isPrimitiveType(cn)) {
            cn = getWrapper(cn);
        } else if (exp instanceof MethodCallExpression && ((MethodCallExpression) exp).isSafe() && isPrimitiveType(cn)) {
            cn = getWrapper(cn);
        }
        if (cn == UNKNOWN_PARAMETER_TYPE) {
            // this can happen for example when "null" is used in an assignment or a method parameter.
            // In that case, instead of storing the virtual type, we must "reset" type information
            // by determining the declaration type of the expression
            storeType(exp, getOriginalDeclarationType(exp));
            return;
        }
        ClassNode oldValue = (ClassNode) exp.putNodeMetaData(StaticTypesMarker.INFERRED_TYPE, cn);
        if (oldValue != null) {
            // this may happen when a variable declaration type is wider than the subsequent assignment values
            // for example :
            // def o = 1 // first, an int
            // o = 'String' // then a string
            // o = new Object() // and eventually an object !
            // in that case, the INFERRED_TYPE corresponds to the current inferred type, while
            // DECLARATION_INFERRED_TYPE is the type which should be used for the initial type declaration
            ClassNode oldDIT = (ClassNode) exp.getNodeMetaData(StaticTypesMarker.DECLARATION_INFERRED_TYPE);
            if (oldDIT != null) {
                exp.putNodeMetaData(StaticTypesMarker.DECLARATION_INFERRED_TYPE, cn==null?oldDIT : lowestUpperBound(oldDIT, cn));
            } else {
                exp.putNodeMetaData(StaticTypesMarker.DECLARATION_INFERRED_TYPE, cn==null?null : lowestUpperBound(oldValue, cn));
            }
        }
        if (exp instanceof VariableExpression) {
            VariableExpression var = (VariableExpression) exp;
            final Variable accessedVariable = var.getAccessedVariable();
            if (accessedVariable != null && accessedVariable != exp && accessedVariable instanceof VariableExpression) {
                storeType((Expression) accessedVariable, cn);
            }
            if (var.isClosureSharedVariable() && cn!=null) {
                List<ClassNode> assignedTypes = typeCheckingContext.closureSharedVariablesAssignmentTypes.get(var);
                if (assignedTypes == null) {
                    assignedTypes = new LinkedList<ClassNode>();
                    typeCheckingContext.closureSharedVariablesAssignmentTypes.put(var, assignedTypes);
                }
                assignedTypes.add(cn);
            }
            if (!typeCheckingContext.temporaryIfBranchTypeInformation.empty()) {
                List<ClassNode> temporaryTypesForExpression = getTemporaryTypesForExpression(exp);
                if (temporaryTypesForExpression != null && !temporaryTypesForExpression.isEmpty()) {
                    // a type inference has been made on a variable which type was defined in an instanceof block
                    // we erase available information with the new type
                    temporaryTypesForExpression.clear();
                }
            }
        }
    }

    protected ClassNode getResultType(ClassNode left, int op, ClassNode right, BinaryExpression expr) {
        ClassNode leftRedirect = left.redirect();
        ClassNode rightRedirect = right.redirect();

        Expression leftExpression = expr.getLeftExpression();
        if (op == ASSIGN || op == ASSIGNMENT_OPERATOR) {
            if (leftRedirect.isArray() && !rightRedirect.isArray()) return leftRedirect;
            if (leftRedirect.implementsInterface(Collection_TYPE) && rightRedirect.implementsInterface(Collection_TYPE)) {
                // because of type inferrence, we must perform an additional check if the right expression
                // is an empty list expression ([]). In that case and only in that case, the inferred type
                // will be wrong, so we will prefer the left type
                if (expr.getRightExpression() instanceof ListExpression) {
                    List<Expression> list = ((ListExpression) expr.getRightExpression()).getExpressions();
                    if (list.isEmpty()) return left;
                }
                return right;
            }
            if (rightRedirect.implementsInterface(Collection_TYPE) && rightRedirect.isDerivedFrom(leftRedirect)) {
                // ex : def foos = ['a','b','c']
                return right;
            }
            if (leftExpression instanceof VariableExpression) {
                ClassNode initialType = getOriginalDeclarationType(leftExpression).redirect();
                if (isPrimitiveType(right) && initialType.isDerivedFrom(Number_TYPE)) {
                    return getWrapper(right);
                }

                if (isPrimitiveType(initialType) && rightRedirect.isDerivedFrom(Number_TYPE))  {
                    return getUnwrapper(right);
                }

                // as anything can be assigned to a String, Class or boolean, return the left type instead
                if (STRING_TYPE.equals(initialType)
                        || CLASS_Type.equals(initialType)
                        || Boolean_TYPE.equals(initialType)) {
                    return initialType;
                }
            }
            return right;
        } else if (isBoolIntrinsicOp(op)) {
            return boolean_TYPE;
        } else if (isArrayOp(op)) {
            // using getPNR() to ignore generics at this point
            // and a different binary expression not to pollute the AST
            BinaryExpression newExpr = new BinaryExpression(
                    expr.getLeftExpression(),
                    expr.getOperation(),
                    expr.getRightExpression()
            );
            newExpr.setSourcePosition(expr);
            MethodNode method = findMethodOrFail(newExpr, left.getPlainNodeReference(), "getAt", right.getPlainNodeReference());
            if (method!=null && implementsInterfaceOrIsSubclassOf(right, RANGE_TYPE)) {
                return inferReturnTypeGenerics(left, method, expr.getRightExpression());
            }
            return method!=null?inferComponentType(left, right):null;
        } else if (op == FIND_REGEX) {
            // this case always succeeds the result is a Matcher
            return Matcher_TYPE;
        }
        // the left operand is determining the result of the operation
        // for primitives and their wrapper we use a fixed table here
        else if (isNumberType(leftRedirect) && isNumberType(rightRedirect)) {
            if (isOperationInGroup(op)) {
                if (isIntCategory(leftRedirect) && isIntCategory(rightRedirect)) return int_TYPE;
                if (isLongCategory(leftRedirect) && isLongCategory(rightRedirect)) return long_TYPE;
                if (isFloat(leftRedirect) && isFloat(rightRedirect)) return float_TYPE;
                if (isDouble(leftRedirect) && isDouble(rightRedirect)) return double_TYPE;
            } else if (isPowerOperator(op)) {
                return Number_TYPE;
            } else if (isBitOperator(op)) {
                if (isIntCategory(leftRedirect) && isIntCategory(rightRedirect)) return int_TYPE;
                if (isLongCategory(leftRedirect) && isLongCategory(rightRedirect)) return long_TYPE;
                if (isBigIntCategory(leftRedirect) && isBigIntCategory(rightRedirect)) return BigInteger_TYPE;
            } else if (isCompareToBoolean(op) || op == COMPARE_EQUAL || op == COMPARE_NOT_EQUAL) {
                return boolean_TYPE;
            }
        }


        // try to find a method for the operation
        String operationName = getOperationName(op);
        if (isShiftOperation(operationName) && isNumberCategory(leftRedirect) && (isIntCategory(rightRedirect) || isLongCategory(rightRedirect))) {
            return leftRedirect;
        }

        // Divisions may produce different results depending on operand types
        if (isNumberCategory(getWrapper(rightRedirect)) && (isNumberCategory(getWrapper(leftRedirect)) && (DIVIDE == op || DIVIDE_EQUAL == op))) {
            if (isFloatingCategory(leftRedirect) || isFloatingCategory(rightRedirect)) {
                if (!isPrimitiveType(leftRedirect) || !isPrimitiveType(rightRedirect)) {
                    return Double_TYPE;
                }
                return double_TYPE;
            }
            if (DIVIDE == op) {
                return BigDecimal_TYPE;
            }
            return leftRedirect;
        } else if (isOperationInGroup(op)) {
            if (isNumberCategory(getWrapper(leftRedirect)) && isNumberCategory(getWrapper(rightRedirect))) {
                return getGroupOperationResultType(leftRedirect, rightRedirect);
            }
        }
        if (isNumberCategory(getWrapper(rightRedirect)) && isNumberCategory(getWrapper(leftRedirect)) && (MOD == op || MOD_EQUAL == op)) {
            return leftRedirect;
        }

        // GROOVY-5890
        // do not mix Class<Foo> with Foo
        if (leftExpression instanceof ClassExpression) {
            left = CLASS_Type.getPlainNodeReference();
        }

        MethodNode method = findMethodOrFail(expr, left, operationName, right);
        if (method != null) {
            storeTargetMethod(expr, method);
            typeCheckMethodsWithGenerics(left, new ClassNode[]{right}, method, expr);
            if (isAssignment(op)) return left;
            if (isCompareToBoolean(op)) return boolean_TYPE;
            if (op == COMPARE_TO) return int_TYPE;
            return inferReturnTypeGenerics(left, method, new ArgumentListExpression(expr.getRightExpression()));
        }
        //TODO: other cases
        return null;
    }

    protected static ClassNode getGroupOperationResultType(ClassNode a, ClassNode b) {
        if (isBigIntCategory(a) && isBigIntCategory(b)) return BigInteger_TYPE;
        if (isBigDecCategory(a) && isBigDecCategory(b)) return BigDecimal_TYPE;
        if (BigDecimal_TYPE.equals(a) || BigDecimal_TYPE.equals(b)) return BigDecimal_TYPE;
        if (BigInteger_TYPE.equals(a) || BigInteger_TYPE.equals(b)) {
            if (isBigIntCategory(a) && isBigIntCategory(b)) return BigInteger_TYPE;
            return BigDecimal_TYPE;
        }
        if (double_TYPE.equals(a) || double_TYPE.equals(b)) return double_TYPE;
        if (Double_TYPE.equals(a) || Double_TYPE.equals(b)) return Double_TYPE;
        if (float_TYPE.equals(a) || float_TYPE.equals(b)) return float_TYPE;
        if (Float_TYPE.equals(a) || Float_TYPE.equals(b)) return Float_TYPE;
        if (long_TYPE.equals(a) || long_TYPE.equals(b)) return long_TYPE;
        if (Long_TYPE.equals(a) || Long_TYPE.equals(b)) return Long_TYPE;
        if (int_TYPE.equals(a) || int_TYPE.equals(b)) return int_TYPE;
        if (Integer_TYPE.equals(a) || Integer_TYPE.equals(b)) return Integer_TYPE;
        if (short_TYPE.equals(a) || short_TYPE.equals(b)) return short_TYPE;
        if (Short_TYPE.equals(a) || Short_TYPE.equals(b)) return Short_TYPE;
        if (byte_TYPE.equals(a) || byte_TYPE.equals(b)) return byte_TYPE;
        if (Byte_TYPE.equals(a) || Byte_TYPE.equals(b)) return Byte_TYPE;
        if (char_TYPE.equals(a) || char_TYPE.equals(b)) return char_TYPE;
        if (Character_TYPE.equals(a) || Character_TYPE.equals(b)) return Character_TYPE;
        return Number_TYPE;
    }

    protected ClassNode inferComponentType(final ClassNode containerType, final ClassNode indexType) {
        final ClassNode componentType = containerType.getComponentType();
        if (componentType == null) {
            // GROOVY-5521
            // try to identify a getAt method
            typeCheckingContext.pushErrorCollector();
            MethodCallExpression vcall = new MethodCallExpression(new VariableExpression("_hash_", containerType), "getAt", new VariableExpression("_index_", indexType));
            try {
                visitMethodCallExpression(vcall);
            } finally {
                typeCheckingContext.popErrorCollector();
            }
            return getType(vcall);
        } else {
            return componentType;
        }
    }

    protected MethodNode findMethodOrFail(
            Expression expr,
            ClassNode receiver, String name, ClassNode... args) {
        List<MethodNode> methods = findMethod(receiver, name, args);
        if (methods.isEmpty() && (expr instanceof BinaryExpression)) {
            BinaryExpression be = (BinaryExpression) expr;
            MethodCallExpression call = new MethodCallExpression(
                    be.getLeftExpression(),
                    name,
                    be.getRightExpression()
            );
            methods = extension.handleMissingMethod(receiver, name, new ArgumentListExpression(be.getLeftExpression()), args, call);
        }
        if (methods.isEmpty()) {
            addNoMatchingMethodError(receiver, name, args, expr);
        } else {
            if (areCategoryMethodCalls(methods, name, args)) {
                addCategoryMethodCallError(expr);
            }
            methods = disambiguateMethods(methods, expr);
            if (methods.size() == 1) {
                return methods.get(0);
            } else {
                addAmbiguousErrorMessage(methods, name, args, expr);
            }
        }
        return null;
    }

    private List<MethodNode> disambiguateMethods(List<MethodNode> methods, final Expression expr) {
        if (methods.size()>1) {
            methods = extension.handleAmbiguousMethods(methods, expr);
        }
        return methods;
    }

    protected static String prettyPrintMethodList(List<MethodNode> nodes) {
        StringBuilder sb = new StringBuilder("[");
        for (int i = 0, nodesSize = nodes.size(); i < nodesSize; i++) {
            final MethodNode node = nodes.get(i);
            sb.append(node.getReturnType().toString(false));
            sb.append(" ");
            sb.append(node.getDeclaringClass().toString(false));
            sb.append("#");
            sb.append(toMethodParametersString(node.getName(), extractTypesFromParameters(node.getParameters())));
            if (i<nodesSize-1) sb.append(", ");
        }
        sb.append("]");
        return sb.toString();
    }

    protected boolean areCategoryMethodCalls(final List<MethodNode> foundMethods, final String name, final ClassNode[] args) {
        boolean category = false;
        if ("use".equals(name) && args != null && args.length == 2 && args[1].equals(ClassHelper.CLOSURE_TYPE)) {
            category = true;
            for (MethodNode method : foundMethods) {
                if (!(method instanceof ExtensionMethodNode) || !((ExtensionMethodNode) method).getExtensionMethodNode().getDeclaringClass().equals(DGM_CLASSNODE)) {
                    category = false;
                    break;
                }
            }
        }
        return category;
    }

    /**
     * This method returns the list of methods named against the supplied parameter that
     * are defined on the specified receiver, but it will also add "non existing" methods
     * that will be generated afterwards by the compiler, for example if a method is using
     * default values and that the specified class node isn't compiled yet.
     * @param receiver the receiver where to find methods
     * @param name the name of the methods to return
     * @return the methods that are defined on the receiver completed with stubs for future methods
     */
    protected List<MethodNode> findMethodsWithGenerated(ClassNode receiver, String name) {
        List<MethodNode> methods = receiver.getMethods(name);
        if (methods.isEmpty() || receiver.isResolved()) return methods;
        List<MethodNode> result = addGeneratedMethods(receiver, methods);

        return result;
    }

    private List<MethodNode> addGeneratedMethods(final ClassNode receiver, final List<MethodNode> methods) {
        // using a comparator of parameters
        List<MethodNode> result = new LinkedList<MethodNode>();
        for (MethodNode method : methods) {
            result.add(method);
            Parameter[] parameters = method.getParameters();
            int counter = 0;
            int size = parameters.length;
            for (int i = size - 1; i >= 0; i--) {
                Parameter parameter = parameters[i];
                if (parameter != null && parameter.hasInitialExpression()) {
                    counter++;
                }
            }

            for (int j = 1; j <= counter; j++) {
                Parameter[] newParams = new Parameter[parameters.length - j];
                int index = 0;
                int k = 1;
                for (int i = 0; i < parameters.length; i++) {
                    if (k > counter - j && parameters[i] != null && parameters[i].hasInitialExpression()) {
                        k++;
                    } else if (parameters[i] != null && parameters[i].hasInitialExpression()) {
                        newParams[index++] = parameters[i];
                        k++;
                    } else {
                        newParams[index++] = parameters[i];
                    }
                }
                MethodNode stubbed;
                if ("<init>".equals(method.getName())) {
                    stubbed= new ConstructorNode(
                            method.getModifiers(),
                            newParams,
                            method.getExceptions(),
                            GENERATED_EMPTY_STATEMENT
                    );

                } else {
                    stubbed= new MethodNode(
                            method.getName(),
                            method.getModifiers(),
                            method.getReturnType(),
                            newParams,
                            method.getExceptions(),
                            GENERATED_EMPTY_STATEMENT
                    );
                }
                stubbed.setDeclaringClass(receiver);
                result.add(stubbed);
            }
        }
        return result;
    }

    protected List<MethodNode> findMethod(
            ClassNode receiver, String name, ClassNode... args) {
        if (isPrimitiveType(receiver)) receiver = getWrapper(receiver);
        List<MethodNode> methods;
        if (!receiver.isInterface() && "<init>".equals(name)) {
            methods = addGeneratedMethods(receiver,new ArrayList<MethodNode>(receiver.getDeclaredConstructors()));
            if (methods.isEmpty()) {
                MethodNode node = new ConstructorNode(Opcodes.ACC_PUBLIC, Parameter.EMPTY_ARRAY, ClassNode.EMPTY_ARRAY, GENERATED_EMPTY_STATEMENT);
                node.setDeclaringClass(receiver);
                return Collections.singletonList(node);
            }
        } else {
            methods = findMethodsWithGenerated(receiver,name);
            if (receiver.isInterface()) {
                collectAllInterfaceMethodsByName(receiver, name, methods);
                methods.addAll(OBJECT_TYPE.getMethods(name));
            }
            if (typeCheckingContext.getEnclosingClosure() == null) {
                // not in a closure
                ClassNode parent = receiver;
                while (parent instanceof InnerClassNode && !parent.isStaticClass()) {
                    parent = parent.getOuterClass();
                    methods.addAll(findMethodsWithGenerated(parent,name));
                }
            }
            if (methods.isEmpty()) {
                addArrayMethods(methods, receiver, name, args);
            }
            if (methods.isEmpty() && (args == null || args.length == 0)) {
                // check if it's a property
                String pname = extractPropertyNameFromMethodName("get", name);
                if (pname==null) {
                    pname = extractPropertyNameFromMethodName("is", name);
                }
                if (pname != null) {
                    // we don't use property exists there because findMethod is called on super clases recursively
                    PropertyNode property = null;
                    ClassNode curNode = receiver;
                    while (property == null && curNode != null) {
                        property = curNode.getProperty(pname);
                        curNode = curNode.getSuperClass();
                    }
                    if (property != null) {
                        MethodNode node = new MethodNode(name, Opcodes.ACC_PUBLIC, property.getType(), Parameter.EMPTY_ARRAY, ClassNode.EMPTY_ARRAY, GENERATED_EMPTY_STATEMENT);
                        if (property.isStatic()) {
                            node.setModifiers(Opcodes.ACC_PUBLIC + Opcodes.ACC_STATIC);
                        }
                        node.setDeclaringClass(receiver);
                        return Collections.singletonList(
                                node);

                    }
                }
            } else if (methods.isEmpty() && args != null && args.length == 1) {
                // maybe we are looking for a setter ?
                String pname = extractPropertyNameFromMethodName("set", name);
                if (pname!=null) {
                    ClassNode curNode = receiver;
                    PropertyNode property = null;
                    while (property == null && curNode != null) {
                        property = curNode.getProperty(pname);
                        curNode = curNode.getSuperClass();
                    }
                    if (property != null) {
                        ClassNode type = property.getOriginType();
                        if (implementsInterfaceOrIsSubclassOf(args[0], type)) {
                            MethodNode node = new MethodNode(name, Opcodes.ACC_PUBLIC, VOID_TYPE, new Parameter[]{
                                    new Parameter(type, "arg")
                            }, ClassNode.EMPTY_ARRAY, GENERATED_EMPTY_STATEMENT);
                            if (property.isStatic()) {
                                node.setModifiers(Opcodes.ACC_PUBLIC + Opcodes.ACC_STATIC);
                            }
                            node.setDeclaringClass(receiver);
                            return Collections.singletonList(node);
                        }
                    }
                }
            }
        }

        if (methods.isEmpty()) {
            // look at the interfaces, there's a chance that a method is not implemented and we should not hide the
            // error from the compiler
            collectAllInterfaceMethodsByName(receiver, name, methods);
        }

        List<MethodNode> chosen = chooseBestMethod(receiver, methods, args);
        if (!chosen.isEmpty()) return chosen;

        // GROOVY-5566
        if (receiver instanceof InnerClassNode && ((InnerClassNode) receiver).isAnonymous() && methods.size() == 1 && args != null && "<init>".equals(name)) {
            MethodNode constructor = methods.get(0);
            if (constructor.getParameters().length == args.length) {
                return methods;
            }
        }

        if (receiver.equals(CLASS_Type) && receiver.getGenericsTypes() != null) {
            List<MethodNode> result = findMethod(receiver.getGenericsTypes()[0].getType(), name, args);
            if (!result.isEmpty()) return result;
        }

        // perform a lookup in DGM methods
        methods.clear();
        chosen = findDGMMethodsByNameAndArguments(getSourceUnit().getClassLoader(), receiver, name, args, methods);
        if (!chosen.isEmpty()) {
            return chosen;
        }

        if (ClassHelper.GSTRING_TYPE.equals(receiver)) return findMethod(ClassHelper.STRING_TYPE, name, args);

        if (isBeingCompiled(receiver)) {
            chosen = findMethod(GROOVY_OBJECT_TYPE, name, args);
            if (!chosen.isEmpty()) return chosen;
        }

        return EMPTY_METHODNODE_LIST;
    }

    /**
     * Given a method name and a prefix, returns the name of the property that should be looked up,
     * following the java beans rules. For example, "getName" would return "name", while
     * "getFullName" would return "fullName".
     * If the prefix is not found, returns null.
     * @param prefix the method name prefix ("get", "is", "set", ...)
     * @param methodName the method name
     * @return a property name if the prefix is found and the method matches the java beans rules, null otherwise
     */
    public static String extractPropertyNameFromMethodName(String prefix, String methodName) {
        if (prefix==null || methodName==null) return null;
        if (methodName.startsWith(prefix) && prefix.length()<methodName.length()) {
            String result = methodName.substring(prefix.length());
            String propertyName = java.beans.Introspector.decapitalize(result);
            if (result.equals(MetaClassHelper.capitalize(propertyName))) return propertyName;
        }
        return null;
    }

    protected void collectAllInterfaceMethodsByName(final ClassNode receiver, final String name, final List<MethodNode> methods) {
        ClassNode[] interfaces = receiver.getInterfaces();
        if (interfaces != null && interfaces.length > 0) {
            for (ClassNode node : interfaces) {
                List<MethodNode> intfMethods = node.getMethods(name);
                methods.addAll(intfMethods);
                collectAllInterfaceMethodsByName(node, name, methods);
            }
        }
    }

    protected ClassNode getType(ASTNode exp) {
        ClassNode cn = (ClassNode) exp.getNodeMetaData(StaticTypesMarker.INFERRED_TYPE);
        if (cn != null) return cn;
        if (exp instanceof ClassExpression) {
            ClassNode node = CLASS_Type.getPlainNodeReference();
            node.setGenericsTypes(new GenericsType[]{
                    new GenericsType(((ClassExpression) exp).getType())
            });
            return node;
        } else if (exp instanceof VariableExpression) {
            VariableExpression vexp = (VariableExpression) exp;
            if (vexp == VariableExpression.THIS_EXPRESSION) return typeCheckingContext.getEnclosingClassNode();
            if (vexp == VariableExpression.SUPER_EXPRESSION) return typeCheckingContext.getEnclosingClassNode().getSuperClass();
            final Variable variable = vexp.getAccessedVariable();
            if (variable instanceof FieldNode) {
                checkOrMarkPrivateAccess((FieldNode) variable);
            }
            if (variable != null && variable != vexp && variable instanceof VariableExpression) {
                return getType((Expression) variable);
            }
            if (variable instanceof Parameter) {
                Parameter parameter = (Parameter) variable;
                ClassNode type = typeCheckingContext.controlStructureVariables.get(parameter);
                if (type != null) {
                    storeType((VariableExpression)exp, type);
                    return type;
                }
            }
        }

        if (exp instanceof ListExpression) {
            return inferListExpressionType((ListExpression) exp);
        } else if (exp instanceof MapExpression) {
            return inferMapExpressionType((MapExpression) exp);
        }
        if (exp instanceof ConstructorCallExpression) {
            return ((ConstructorCallExpression) exp).getType();
        }
        if (exp instanceof MethodNode) {
            if ((exp == GET_DELEGATE || exp == GET_OWNER || exp == GET_THISOBJECT) && typeCheckingContext.getEnclosingClosure() != null) {
                return typeCheckingContext.getEnclosingClassNode();
            }
            ClassNode ret = getInferredReturnType(exp);
            return ret != null ? ret : ((MethodNode) exp).getReturnType();
        }
        if (exp instanceof ClosureExpression) {
            ClassNode irt = getInferredReturnType(exp);
            if (irt != null) {
                irt = wrapTypeIfNecessary(irt);
                ClassNode result = CLOSURE_TYPE.getPlainNodeReference();
                result.setGenericsTypes(new GenericsType[]{new GenericsType(irt)});
                return result;
            }
        }
        if (exp instanceof RangeExpression) {
            ClassNode plain = ClassHelper.RANGE_TYPE.getPlainNodeReference();
            RangeExpression re = (RangeExpression) exp;
            ClassNode fromType = getType(re.getFrom());
            ClassNode toType = getType(re.getTo());
            if (fromType.equals(toType)) {
                plain.setGenericsTypes(new GenericsType[]{
                        new GenericsType(wrapTypeIfNecessary(fromType))
                });
            } else {
                plain.setGenericsTypes(new GenericsType[]{
                        new GenericsType(wrapTypeIfNecessary(lowestUpperBound(fromType, toType)))
                });
            }
            return plain;
        }
        if (exp instanceof UnaryPlusExpression) {
            return getType(((UnaryPlusExpression) exp).getExpression());
        }
        if (exp instanceof UnaryMinusExpression) {
            return getType(((UnaryMinusExpression) exp).getExpression());
        }
        if (exp instanceof BitwiseNegationExpression) {
            return getType(((BitwiseNegationExpression) exp).getExpression());
        }
        if (exp instanceof MethodCall) {
            MethodNode target = (MethodNode) exp.getNodeMetaData(StaticTypesMarker.DIRECT_METHOD_CALL_TARGET);
            if (target!=null) {
                return getType(target);
            }
        }
        if (exp instanceof Parameter) {
            return ((Parameter) exp).getOriginType();
        }
        if (exp instanceof FieldNode) {
            return ((FieldNode) exp).getOriginType();
        }
        if (exp instanceof PropertyNode) {
            return ((PropertyNode) exp).getOriginType();
        }
        return exp instanceof VariableExpression ? ((VariableExpression) exp).getOriginType() : ((Expression) exp).getType();
    }

    /**
     * Stores the inferred return type of a closure or a method. We are using a separate key to store
     * inferred return type because the inferred type of a closure is {@link Closure}, which is different
     * from the inferred type of the code of the closure.
     *
     * @param node a {@link ClosureExpression} or a {@link MethodNode}
     * @param type the inferred return type of the code
     * @return the old value of the inferred type
     */
    protected ClassNode storeInferredReturnType(final ASTNode node, final ClassNode type) {
        if (!(node instanceof ClosureExpression)) {
            throw new IllegalArgumentException("Storing inferred return type is only allowed on closures but found "+node.getClass());
        }
        return (ClassNode) node.putNodeMetaData(StaticTypesMarker.INFERRED_RETURN_TYPE, type);
    }

    /**
     * Returns the inferred return type of a closure or a method, if stored on the AST node. This method
     * doesn't perform any type inference by itself.
     * @param exp a {@link ClosureExpression} or {@link MethodNode}
     * @return the inferred type, as stored on node metadata.
     */
    protected ClassNode getInferredReturnType(final ASTNode exp) {
        return (ClassNode) exp.getNodeMetaData(StaticTypesMarker.INFERRED_RETURN_TYPE);
    }

    protected ClassNode inferListExpressionType(final ListExpression list) {
        List<Expression> expressions = list.getExpressions();
        if (expressions.isEmpty()) {
            // cannot infer, return list type
            return list.getType();
        }
        ClassNode listType = list.getType();
        GenericsType[] genericsTypes = listType.getGenericsTypes();
        if ((genericsTypes == null
                || genericsTypes.length == 0
                || (genericsTypes.length == 1 && OBJECT_TYPE.equals(genericsTypes[0].getType())))
                && (!expressions.isEmpty())) {
            // maybe we can infer the component type
            List<ClassNode> nodes = new LinkedList<ClassNode>();
            for (Expression expression : expressions) {
                if (isNullConstant(expression)) {
                    // a null element is found in the list, skip it because we'll use the other elements from the list
                } else {
                    nodes.add(getType(expression));
                }
            }
            if (nodes.isEmpty()) {
                // every element was the null constant
                return listType;
            }
            ClassNode superType = getWrapper(lowestUpperBound(nodes)); // to be used in generics, type must be boxed
            ClassNode inferred = listType.getPlainNodeReference();
            inferred.setGenericsTypes(new GenericsType[]{new GenericsType(wrapTypeIfNecessary(superType))});
            return inferred;
        }
        return listType;
    }

    protected static boolean isNullConstant(final Expression expression) {
        return expression instanceof ConstantExpression && ((ConstantExpression) expression).getValue() == null;
    }

    protected ClassNode inferMapExpressionType(final MapExpression map) {
        ClassNode mapType = LINKEDHASHMAP_CLASSNODE.getPlainNodeReference();
        List<MapEntryExpression> entryExpressions = map.getMapEntryExpressions();
        if (entryExpressions.isEmpty()) return mapType;
        GenericsType[] genericsTypes = mapType.getGenericsTypes();
        if (genericsTypes == null
                || genericsTypes.length < 2
                || (genericsTypes.length == 2 && OBJECT_TYPE.equals(genericsTypes[0].getType()) && OBJECT_TYPE.equals(genericsTypes[1].getType()))) {
            List<ClassNode> keyTypes = new LinkedList<ClassNode>();
            List<ClassNode> valueTypes = new LinkedList<ClassNode>();
            for (MapEntryExpression entryExpression : entryExpressions) {
                keyTypes.add(getType(entryExpression.getKeyExpression()));
                valueTypes.add(getType(entryExpression.getValueExpression()));
            }
            ClassNode keyType = getWrapper(lowestUpperBound(keyTypes));  // to be used in generics, type must be boxed
            ClassNode valueType = getWrapper(lowestUpperBound(valueTypes));  // to be used in generics, type must be boxed
            if (!OBJECT_TYPE.equals(keyType) || !OBJECT_TYPE.equals(valueType)) {
                ClassNode inferred = mapType.getPlainNodeReference();
                inferred.setGenericsTypes(new GenericsType[]{new GenericsType(wrapTypeIfNecessary(keyType)), new GenericsType(wrapTypeIfNecessary(valueType))});
                return inferred;
            }
        }
        return mapType;
    }

    private static class ExtensionMethodDeclaringClass{}
    
    /**
     * If a method call returns a parameterized type, then we can perform additional inference on the
     * return type, so that the type gets actual type parameters. For example, the method
     * Arrays.asList(T...) is generified with type T which can be deduced from actual type
     * arguments.
     *
     * @param method    the method node
     * @param arguments the method call arguments
     * @return parameterized, infered, class node
     */
    protected ClassNode inferReturnTypeGenerics(final ClassNode receiver, final MethodNode method, final Expression arguments) {
        ClassNode returnType = method.getReturnType();
        if (method instanceof ExtensionMethodNode
                && (isUsingGenericsOrIsArrayUsingGenerics(returnType))) {
            // check if the placeholder corresponds to the placeholder of the first parameter
            ExtensionMethodNode emn = (ExtensionMethodNode) method;
            MethodNode dgmMethod = emn.getExtensionMethodNode();
            ClassNode dc = emn.getDeclaringClass();
            ArgumentListExpression argList = new ArgumentListExpression();
            VariableExpression vexp = new VariableExpression("$foo", receiver);
            vexp.setNodeMetaData(ExtensionMethodDeclaringClass.class, dc);
            argList.addExpression(vexp);
            if (arguments instanceof ArgumentListExpression) {
                List<Expression> expressions = ((ArgumentListExpression) arguments).getExpressions();
                for (Expression arg : expressions) {
                    argList.addExpression(arg);
                }
            } else {
                argList.addExpression(arguments);
            }
            return inferReturnTypeGenerics(receiver, dgmMethod, argList);
        }
        if (!isUsingGenericsOrIsArrayUsingGenerics(returnType)) return returnType;
        if (getGenericsWithoutArray(returnType)==null) return returnType;

        Map<String, GenericsType> resolvedPlaceholders = resolvePlaceHoldersFromDeclartion(receiver, getDeclaringClass(method, arguments), method, method.isStatic());
        if (resolvedPlaceholders.isEmpty()) return returnType;
        // then resolve receivers from method arguments
        Parameter[] parameters = method.getParameters();
        boolean isVargs = isVargs(parameters);
        ArgumentListExpression argList = InvocationWriter.makeArgumentList(arguments);
        List<Expression> expressions = argList.getExpressions();
        int paramLength = parameters.length;
        if (expressions.size() >= paramLength) {
            for (int i = 0; i < paramLength; i++) {
                boolean lastArg = i == paramLength - 1;
                ClassNode type = parameters[i].getType();
                if (!type.isUsingGenerics() && type.isArray()) type = type.getComponentType();
                if (type.isUsingGenerics()) {
                    ClassNode actualType = getType(expressions.get(i));
                    if (isVargs && lastArg && actualType.isArray()) {
                        actualType = actualType.getComponentType();
                    }
                    actualType = wrapTypeIfNecessary(actualType);
                    Map<String, GenericsType> typePlaceholders = GenericsUtils.extractPlaceholders(type);
                    if (OBJECT_TYPE.equals(type)) {
                        // special case for handing Object<E> -> Object
                        for (String key : typePlaceholders.keySet()) {
                            resolvedPlaceholders.put(key, new GenericsType(actualType.isArray() ? actualType.getComponentType() : actualType));
                        }
                    } else {
                        while (actualType!=null && !actualType.equals(type)) {
                            Set<ClassNode> interfaces = actualType.getAllInterfaces();
                            boolean intf = false;
                            for (ClassNode anInterface : interfaces) {
                                if (anInterface.equals(type)) {
                                    intf = true;
                                    actualType = GenericsUtils.parameterizeType(actualType, anInterface);
                                    break;
                                }
                            }
                            if (!intf) actualType = actualType.getUnresolvedSuperClass();
                        }
                        if (actualType!=null) {
                            Map<String, GenericsType> actualTypePlaceholders = GenericsUtils.extractPlaceholders(actualType);
                            for (Map.Entry<String, GenericsType> typeEntry : actualTypePlaceholders.entrySet()) {
                                String key = typeEntry.getKey();
                                GenericsType value = typeEntry.getValue();
                                GenericsType alias = typePlaceholders.get(key);
                                if (alias != null && alias.isPlaceholder()) {
                                    resolvedPlaceholders.put(alias.getName(), value);
                                }
                            }
                        }
                    }

                }
            }
        }

        return resolveGenericsWithContext(resolvedPlaceholders, returnType);
    }

    private ClassNode resolveGenericsWithContext(Map<String, GenericsType> resolvedPlaceholders, ClassNode currentType) {
        Map<String, GenericsType> placeholdersFromContext = getGenericsParameterMapOfThis(typeCheckingContext.getEnclosingMethod());
        applyContextGenerics(resolvedPlaceholders,placeholdersFromContext);
        currentType = applyGenerics(currentType, resolvedPlaceholders);

        // GROOVY-5748
        if (currentType.isGenericsPlaceHolder()) {
            GenericsType resolved = resolvedPlaceholders.get(currentType.getUnresolvedName());
            if (resolved!=null && !resolved.isPlaceholder() && !resolved.isWildcard()) {
                return resolved.getType();
            }
        }

        GenericsType[] returnTypeGenerics = getGenericsWithoutArray(currentType);
        if (returnTypeGenerics==null) return currentType;
        GenericsType[] copy = new GenericsType[returnTypeGenerics.length];
        for (int i = 0; i < copy.length; i++) {
            GenericsType returnTypeGeneric = returnTypeGenerics[i];
            if (returnTypeGeneric.isPlaceholder() || returnTypeGeneric.isWildcard()) {
                GenericsType resolved = resolvedPlaceholders.get(returnTypeGeneric.getName());
                if (resolved == null) resolved = returnTypeGeneric;
                copy[i] = fullyResolve(resolved, resolvedPlaceholders);
            } else {
                copy[i] = fullyResolve(returnTypeGeneric, resolvedPlaceholders);
            }
        }
        GenericsType firstGenericsType = copy[0];
        if (currentType.equals(OBJECT_TYPE)) {
            if (firstGenericsType.getType().isGenericsPlaceHolder()) return OBJECT_TYPE;

            if (firstGenericsType.isWildcard()) {
                // ? extends Foo
                // ? super Foo
                // ?
                if (firstGenericsType.getLowerBound() != null) return firstGenericsType.getLowerBound();
                ClassNode[] upperBounds = firstGenericsType.getUpperBounds();
                if (upperBounds==null) { // case "?"
                    return OBJECT_TYPE;
                }
                if (upperBounds.length == 1) return upperBounds[0];
                return new UnionTypeClassNode(upperBounds);
            }
            return firstGenericsType.getType();
        }
        if (currentType.isArray()) {
            currentType = currentType.getComponentType().getPlainNodeReference();
            currentType.setGenericsTypes(copy);
            if (OBJECT_TYPE.equals(currentType)) {
                // replace Object<Component> with Component
                currentType = firstGenericsType.getType();
            }
            currentType = currentType.makeArray();
        } else {
            currentType = currentType.getPlainNodeReference();
            currentType.setGenericsTypes(copy);
        }
        if (currentType.equals(Annotation_TYPE) && currentType.getGenericsTypes() != null && !currentType.getGenericsTypes()[0].isPlaceholder()) {
            return currentType.getGenericsTypes()[0].getType();
        }
        return currentType;
    }

    private GenericsType[] getGenericsWithoutArray(ClassNode type) {
        if (type.isArray()) return getGenericsWithoutArray(type.getComponentType());
        return type.getGenericsTypes();
    }

    private static ClassNode getDeclaringClass(MethodNode method, Expression arguments) {
        ClassNode declaringClass = method.getDeclaringClass();

        // correcting declaring class for extension methods:
        if (arguments instanceof ArgumentListExpression) {
            ArgumentListExpression al = (ArgumentListExpression) arguments;
            List<Expression> list = al.getExpressions();
            if (list.size()==0) return declaringClass;
            Expression exp = list.get(0);
            ClassNode cn = exp.getNodeMetaData(ExtensionMethodDeclaringClass.class);
            if (cn!=null) return cn;
        }
        return declaringClass;
    }
    
    private Map<String, GenericsType> resolvePlaceHoldersFromDeclartion(ClassNode receiver, ClassNode declaration, MethodNode method, boolean isStaticTarget) {
        Map<String, GenericsType> resolvedPlaceholders;
        if (    isStaticTarget && CLASS_Type.equals(receiver) && 
                receiver.isUsingGenerics() && 
                receiver.getGenericsTypes().length>0 &&
                !OBJECT_TYPE.equals(receiver.getGenericsTypes()[0].getType()))
        {
            resolvedPlaceholders = new HashMap<String, GenericsType>();
            GenericsUtils.extractPlaceholders(receiver.getGenericsTypes()[0].getType(), resolvedPlaceholders);
        } else {
            resolvedPlaceholders = extractPlaceHolders(method, receiver, declaration);
        }
        return resolvedPlaceholders;
    }

    private static void addMethodLevelDeclaredGenerics(MethodNode method, Map<String, GenericsType> resolvedPlaceholders) {
        ClassNode dummy = OBJECT_TYPE.getPlainNodeReference();
        dummy.setGenericsTypes(method.getGenericsTypes());
        GenericsUtils.extractPlaceholders(dummy, resolvedPlaceholders);
    }

    private static ClassNode getNextSuperClass(ClassNode clazz, ClassNode goalClazz) {
        if (clazz.isArray()) {
            ClassNode cn = getNextSuperClass(clazz.getComponentType(),goalClazz.getComponentType());
            if (cn!=null) cn = cn.makeArray();
            return cn;
        }

        if (!goalClazz.isInterface()) {
            if (clazz.isInterface()) {
                if (OBJECT_TYPE.equals(clazz)) return null;
                return OBJECT_TYPE;
            } else {
                return clazz.getUnresolvedSuperClass();
            }
        }

        ClassNode[] interfaces = clazz.getUnresolvedInterfaces();
        for (int i=0; i<interfaces.length; i++) {
            if (implementsInterfaceOrIsSubclassOf(interfaces[i],goalClazz)) {
                return interfaces[i];
            }
        }
        //none of the interfaces here match, so continue with super class
        return clazz.getUnresolvedSuperClass();
    }

    private static Map<String, GenericsType> extractPlaceHolders(MethodNode method, ClassNode receiver, ClassNode declaringClass) {
        if (declaringClass.equals(OBJECT_TYPE)) {
            Map<String, GenericsType> resolvedPlaceholders = new HashMap<String, GenericsType>();
            if (method!=null) addMethodLevelDeclaredGenerics(method, resolvedPlaceholders);
            return resolvedPlaceholders;
        }

        Map<String, GenericsType> resolvedPlaceholders = null;
        ClassNode current = receiver;
        while (true) {
            //extract the place holders
            Map<String, GenericsType> currentPlaceHolders = new HashMap<String, GenericsType>();
            GenericsUtils.extractPlaceholders(current, currentPlaceHolders);

            if (method!=null && declaringClass.equals(current)) {
                addMethodLevelDeclaredGenerics(method, currentPlaceHolders);
            }

            if (resolvedPlaceholders!=null) {
                // merge maps 
                Set<Map.Entry<String,GenericsType>> entries = currentPlaceHolders.entrySet();
                for (Map.Entry<String,GenericsType> entry : entries) {
                    GenericsType gt = entry.getValue();
                    if (!gt.isPlaceholder()) continue;
                    GenericsType referenced = resolvedPlaceholders.get(gt.getName());
                    if (referenced==null) continue;
                    entry.setValue(referenced);
                }
            }
            resolvedPlaceholders = currentPlaceHolders;

            // we are done if we are now in the declaring class
            if (current.equals(declaringClass)) break;

<<<<<<< HEAD
            // we have to continue with either an interface or normal super class
            ClassNode nextNode = null;
            if (declaringClass.isInterface()) {
                ClassNode[] interfaces = current.getUnresolvedInterfaces();
                for (int i=0; i<interfaces.length; i++) {
                    if (implementsInterfaceOrIsSubclassOf(interfaces[i],declaringClass)) {
                        nextNode = interfaces[i];
                        break;
                    }
                }
            }

            if (nextNode==null) {
                nextNode = current.getUnresolvedSuperClass();
                if (current.isArray()) {
                    nextNode = current.getComponentType();
                    nextNode = nextNode.getUnresolvedSuperClass();
                    if (nextNode!=null) {
                        nextNode = nextNode.makeArray();
                    } else {
                        nextNode = OBJECT_TYPE;
                    }
                }
            }
            current = nextNode;
=======
            current = getNextSuperClass(current, declaringClass);
>>>>>>> 543f54fc
            if (current==null) {
                String descriptor = "<>";
                if (method!=null) descriptor = method.getTypeDescriptor();
                throw new GroovyBugError(
                        "Declaring class for method call to '" +
                        descriptor + "' declared in " + declaringClass.getName() +
                        " was not matched with found receiver "+ receiver.getName() + "." +
                        " This should not have happened!");
            }
        }
        return resolvedPlaceholders;
    }

    /**
     * Given a generics type representing SomeClass&lt;T,V&gt; and a resolved placeholder map, returns a new generics type
     * for which placeholders are resolved recursively.
     */
    protected static GenericsType fullyResolve(GenericsType gt, Map<String, GenericsType> placeholders) {
        GenericsType fromMap = placeholders.get(gt.getName());
        if (gt.isPlaceholder() && fromMap!=null) {
            gt = fromMap;
        }

        ClassNode type = fullyResolveType(gt.getType(), placeholders);
        ClassNode lowerBound = gt.getLowerBound();
        if (lowerBound != null) lowerBound = fullyResolveType(lowerBound, placeholders);
        ClassNode[] upperBounds = gt.getUpperBounds();
        if (upperBounds != null) {
            ClassNode[] copy = new ClassNode[upperBounds.length];
            for (int i = 0, upperBoundsLength = upperBounds.length; i < upperBoundsLength; i++) {
                final ClassNode upperBound = upperBounds[i];
                copy[i] = fullyResolveType(upperBound, placeholders);
            }
            upperBounds = copy;
        }
        GenericsType genericsType = new GenericsType(type, upperBounds, lowerBound);
        genericsType.setWildcard(gt.isWildcard());
        return genericsType;
    }

    protected static ClassNode fullyResolveType(final ClassNode type, final Map<String, GenericsType> placeholders) {
        if (type.isUsingGenerics() && !type.isGenericsPlaceHolder()) {
            GenericsType[] gts = type.getGenericsTypes();
            if (gts != null) {
                GenericsType[] copy = new GenericsType[gts.length];
                for (int i = 0; i < gts.length; i++) {
                    GenericsType genericsType = gts[i];
                    if (genericsType.isPlaceholder() && placeholders.containsKey(genericsType.getName())) {
                        copy[i] = placeholders.get(genericsType.getName());
                    } else {
                        copy[i] = fullyResolve(genericsType, placeholders);
                    }
                }
                gts = copy;
            }
            ClassNode result = type.getPlainNodeReference();
            result.setGenericsTypes(gts);
            return result;
        } else if (type.isUsingGenerics() && OBJECT_TYPE.equals(type) && type.getGenericsTypes() != null) {
            // Object<T>
            GenericsType genericsType = placeholders.get(type.getGenericsTypes()[0].getName());
            if (genericsType != null) {
                return genericsType.getType();
            }
        } else if (type.isArray()) {
            return fullyResolveType(type.getComponentType(), placeholders).makeArray();
        }
        return type;
    }

    /**
     * Checks that the parameterized generics of an argument are compatible with the generics of the parameter.
     *
     * @param parameterType the parameter type of a method
     * @param argumentType  the type of the argument passed to the method
     */
    protected boolean typeCheckMethodArgumentWithGenerics(ClassNode parameterType, ClassNode argumentType, boolean lastArg) {
        if (UNKNOWN_PARAMETER_TYPE == argumentType) {
            // called with null
            return true;
        }
        if (!isAssignableTo(argumentType, parameterType) && !lastArg) {
            // incompatible assignment
            return false;
        }
        if (!isAssignableTo(argumentType, parameterType) && lastArg) {
            if (parameterType.isArray()) {
                if (!isAssignableTo(argumentType, parameterType.getComponentType())) {
                    return false;
                }
            }
        }
        if (parameterType.isUsingGenerics() && argumentType.isUsingGenerics()) {
            GenericsType gt = GenericsUtils.buildWildcardType(parameterType);
            if (!gt.isCompatibleWith(argumentType)) {
                return false;
            }
        } else if (parameterType.isArray() && argumentType.isArray()) {
            // verify component type
            typeCheckMethodArgumentWithGenerics(parameterType.getComponentType(), argumentType.getComponentType(), lastArg);
        } else if (lastArg && parameterType.isArray()) {
            // verify component type, but if we reach that point, the only possibility is that the argument is
            // the last one of the call, so we're in the cast of a vargs call
            // (otherwise, we face a type checker bug)
            typeCheckMethodArgumentWithGenerics(parameterType.getComponentType(), argumentType, lastArg);
        }
        return true;
    }

    protected void typeCheckMethodsWithGenerics(ClassNode receiver, ClassNode[] arguments, MethodNode candidateMethod, Expression location) {
        if (CLASS_Type.equals(receiver)
                && receiver.isUsingGenerics()
                && candidateMethod.getDeclaringClass() != receiver
                && !(candidateMethod instanceof ExtensionMethodNode)) {
            typeCheckMethodsWithGenerics(receiver.getGenericsTypes()[0].getType(), arguments, candidateMethod, location);
            return;
        }
        boolean failure = false;
        // both candidate method and receiver have generic information so a check is possible
        Parameter[] parameters = candidateMethod.getParameters();
        GenericsType[] genericsTypes = candidateMethod.getGenericsTypes();
        boolean methodUsesGenerics = (genericsTypes != null && genericsTypes.length > 0);
        boolean isExtensionMethod = candidateMethod instanceof ExtensionMethodNode;
        if (isExtensionMethod && methodUsesGenerics) {
            ClassNode[] dgmArgs = new ClassNode[arguments.length + 1];
            dgmArgs[0] = receiver;
            System.arraycopy(arguments, 0, dgmArgs, 1, arguments.length);
            MethodNode extensionMethodNode = ((ExtensionMethodNode) candidateMethod).getExtensionMethodNode();

            // if it's an extension method, we can infer some of the actual parameterized types of the method
            // from the receiver (and only the receiver)
            Parameter[] dgmMethodArgs = extensionMethodNode.getParameters();
            ClassNode dgmMethodFirstArgType = dgmMethodArgs[0].getType();

            // todo: what if it's not an interface?
            if (dgmMethodFirstArgType.isUsingGenerics() && dgmMethodFirstArgType.isInterface()) {
                ClassNode firstArgType = GenericsUtils.parameterizeType(receiver, dgmMethodFirstArgType);


                Map<String, GenericsType> placeholders = new HashMap<String, GenericsType>();
                GenericsType[] gts = dgmMethodFirstArgType.getGenericsTypes();
                for (int i = 0; gts != null && i < gts.length; i++) {
                    GenericsType gt = gts[i];
                    if (gt.isPlaceholder()) {
                        placeholders.put(gt.getName(), firstArgType.getGenericsTypes()[i]);
                    }
                }

                Parameter[] dgmMethodArgsWithPlaceholdersReplaced = new Parameter[dgmMethodArgs.length];
                dgmMethodArgsWithPlaceholdersReplaced[0] = new Parameter(firstArgType, "self");
                for (int i = 1; i < dgmMethodArgsWithPlaceholdersReplaced.length; i++) {
                    ClassNode substitute = dgmMethodArgs[i].getType();
                    substitute = fullyResolveType(substitute, placeholders);
                    dgmMethodArgsWithPlaceholdersReplaced[i] = new Parameter(substitute, "arg" + i);
                }
                MethodNode vdgm = new MethodNode(
                        extensionMethodNode.getName(),
                        extensionMethodNode.getModifiers(),
                        extensionMethodNode.getReturnType(),
                        dgmMethodArgsWithPlaceholdersReplaced,
                        extensionMethodNode.getExceptions(),
                        EmptyStatement.INSTANCE
                );
                typeCheckMethodsWithGenerics(extensionMethodNode.getDeclaringClass(), dgmArgs, vdgm, location);
                return;
            }
        }
        Map<String, GenericsType> classGTs = GenericsUtils.extractPlaceholders(receiver);
        if (parameters.length > arguments.length) {
            // this is a limitation that must be removed in a future version
            // we cannot check generic type arguments if there are default parameters!
            return;
        }
        Map<String, ClassNode> resolvedMethodGenerics = new HashMap<String, ClassNode>();
        ClassNode[] ptypes = new ClassNode[candidateMethod.getParameters().length];
        final GenericsType[] methodNodeGenericsTypes = candidateMethod.getGenericsTypes();
        final boolean shouldCheckMethodGenericTypes = methodNodeGenericsTypes!=null && methodNodeGenericsTypes.length>0;
        for (int i = 0; i < arguments.length; i++) {
            int pindex = Math.min(i, parameters.length - 1);
            ClassNode type = parameters[pindex].getType();
            type = fullyResolveType(type, classGTs);
            ptypes[pindex] = type;
            failure |= !typeCheckMethodArgumentWithGenerics(type, arguments[i], i >= parameters.length - 1);
            if (shouldCheckMethodGenericTypes && !failure) {
                // GROOVY-5692
                // for example: public <T> foo(T arg0, List<T> arg1)
                // we must check that T for arg0 and arg1 are the same
                // so that if you call foo(String, List<Integer>) the compiler fails

                // For that, we store the information for each argument, and for a new argument, we will
                // check that is is the same as the previous one
                GenericsType[] typeGenericsTypes = type.getGenericsTypes();
                if (type.isUsingGenerics() && typeGenericsTypes !=null) {
                    for (int gtIndex = 0, typeGenericsTypesLength = typeGenericsTypes.length; gtIndex < typeGenericsTypesLength; gtIndex++) {
                        final GenericsType typeGenericsType = typeGenericsTypes[gtIndex];
                        if (typeGenericsType.isPlaceholder()) {
                            for (GenericsType methodNodeGenericsType : methodNodeGenericsTypes) {
                                String placeholderName = methodNodeGenericsType.getName();
                                if (methodNodeGenericsType.isPlaceholder() && placeholderName.equals(typeGenericsType.getName())) {
                                    // match!
                                    ClassNode parameterized = GenericsUtils.parameterizeType(arguments[i], type);
                                    // retrieve the type of the generics placeholder we're looking for
                                    // For example, if we have List<T> in the signature and List<String> as an argument
                                    // we want to align T with String
                                    // but first test is for Object<T> -> String which explains we don't use the generics types

                                    if (type.isGenericsPlaceHolder()) {
                                        String name = type.getGenericsTypes()[0].getName();
                                        if (name.equals(placeholderName)) {
                                            if (resolvedMethodGenerics.containsKey(name)) {
                                                failure |= !resolvedMethodGenerics.get(name).equals(parameterized);
                                            } else {
                                                resolvedMethodGenerics.put(name, parameterized);
                                            }
                                        }
                                    } else {
                                        if (type.isUsingGenerics() && type.getGenericsTypes()!=null) {
                                            // we have a method parameter type which is for example List<T>
                                            // and an actual argument which is FooList
                                            // which has been aligned to List<E> thanks to parameterizeType
                                            // then in theory both the parameterized type and the method parameter type
                                            // are the same type but with different type arguments
                                            // that we need to align
                                            GenericsType[] gtInParameter = type.getGenericsTypes();
                                            GenericsType[] gtInArgument = parameterized.getGenericsTypes();
                                            if (gtInArgument!=null && gtInArgument.length==gtInParameter.length) {
                                                for (int j = 0; j < gtInParameter.length; j++) {
                                                    GenericsType genericsType = gtInParameter[j];
                                                    if (genericsType.getName().equals(placeholderName)) {
                                                        ClassNode actualType = gtInArgument[j].getType();
                                                       if (gtInArgument[j].isPlaceholder()
                                                                && gtInArgument[j].getName().equals(placeholderName)
                                                                && resolvedMethodGenerics.containsKey(placeholderName)) {
                                                           // GROOVY-5724
                                                           actualType = resolvedMethodGenerics.get(placeholderName);
                                                        }
                                                        if (resolvedMethodGenerics.containsKey(placeholderName)) {
                                                            failure |= !resolvedMethodGenerics.get(placeholderName).equals(actualType);
                                                        } else {
                                                            resolvedMethodGenerics.put(placeholderName, actualType);
                                                        }
                                                    }
                                                }
                                            }
                                        }
                                    }
                                }
                            }
                        }
                    }
                }


            }
        }
        if (failure) {
            addStaticTypeError("Cannot call " + receiver.getName() + "#" +
                    toMethodParametersString(candidateMethod.getName(), ptypes) +
                    " with arguments " + formatArgumentList(arguments), location);
        }
    }

    protected static String formatArgumentList(ClassNode[] nodes) {
        if (nodes == null) return "[]";
        StringBuilder sb = new StringBuilder(24 * nodes.length);
        sb.append("[");
        for (ClassNode node : nodes) {
            sb.append(prettyPrintType(node));
            sb.append(", ");
        }
        if (sb.length() > 1) {
            sb.setCharAt(sb.length() - 2, ']');
        }
        return sb.toString();
    }

    private void putSetterInfo(Expression exp, SetterInfo info) {
        exp.putNodeMetaData(SetterInfo.class, info);
    }

    private SetterInfo removeSetterInfo(Expression exp) {
        Object nodeMetaData = exp.getNodeMetaData(SetterInfo.class);
        if (nodeMetaData!=null) {
            exp.removeNodeMetaData(SetterInfo.class);
            return (SetterInfo) nodeMetaData;
        }
        return null;
    }

    @Override
    protected void addError(final String msg, final ASTNode expr) {
        Long err = ((long) expr.getLineNumber()) << 16 + expr.getColumnNumber();
        if ((DEBUG_GENERATED_CODE && expr.getLineNumber()<0) || !typeCheckingContext.reportedErrors.contains(err)) {
            typeCheckingContext.getErrorCollector().addErrorAndContinue(new SyntaxErrorMessage(
                    new SyntaxException(msg + '\n', expr.getLineNumber(), expr.getColumnNumber(), expr.getLastLineNumber(), expr.getLastColumnNumber()),
                    typeCheckingContext.source)
            );
            typeCheckingContext.reportedErrors.add(err);
        }
    }

    protected void addStaticTypeError(final String msg, final ASTNode expr) {
        if (expr.getColumnNumber() > 0 && expr.getLineNumber() > 0) {
            addError(StaticTypesTransformation.STATIC_ERROR_PREFIX + msg, expr);
        } else {
            if (DEBUG_GENERATED_CODE) {
                addError(StaticTypesTransformation.STATIC_ERROR_PREFIX + "Error in generated code ["+expr.getText()+"] - "+ msg, expr);
            }
            // ignore errors which are related to unknown source locations
            // because they are likely related to generated code
        }
    }

    protected void addNoMatchingMethodError(final ClassNode receiver, final String name, final ClassNode[] args, final Expression call) {
        addStaticTypeError("Cannot find matching method " + receiver.getText() + "#" + toMethodParametersString(name, args) + ". Please check if the declared type is right and if the method exists.", call);
    }

    protected void addAmbiguousErrorMessage(final List<MethodNode> foundMethods, final String name, final ClassNode[] args, final Expression expr) {
        addStaticTypeError("Reference to method is ambiguous. Cannot choose between " + prettyPrintMethodList(foundMethods), expr);
    }

    protected void addCategoryMethodCallError(final Expression call) {
        addStaticTypeError("Due to their dynamic nature, usage of categories is not possible with static type checking active", call);
    }

    protected void addAssignmentError(final ClassNode leftType, final ClassNode rightType, final Expression assignmentExpression) {
        addStaticTypeError("Cannot assign value of type " + rightType.toString(false) + " to variable of type " + leftType.toString(false), assignmentExpression);
    }

    protected void addUnsupportedPreOrPostfixExpressionError(final Expression expression) {
        if (expression instanceof PostfixExpression) {
            addStaticTypeError("Unsupported postfix operation type [" + ((PostfixExpression)expression).getOperation() + "]", expression);
        } else if (expression instanceof PrefixExpression) {
            addStaticTypeError("Unsupported prefix operation type [" + ((PrefixExpression)expression).getOperation() + "]", expression);
        } else {
            throw new IllegalArgumentException("Method should be called with a PostfixExpression or a PrefixExpression");
        }
    }

    public void setMethodsToBeVisited(final Set<MethodNode> methodsToBeVisited) {
        this.typeCheckingContext.methodsToBeVisited = methodsToBeVisited;
    }

    public void performSecondPass() {
        for (SecondPassExpression wrapper : typeCheckingContext.secondPassExpressions) {
            Expression expression = wrapper.getExpression();
            if (expression instanceof BinaryExpression) {
                Expression left = ((BinaryExpression) expression).getLeftExpression();
                if (left instanceof VariableExpression) {
                    // should always be the case
                    // this should always be the case, but adding a test is safer
                    Variable target = findTargetVariable((VariableExpression) left);
                    if (target instanceof VariableExpression) {
                        VariableExpression var = (VariableExpression) target;
                        List<ClassNode> classNodes = typeCheckingContext.closureSharedVariablesAssignmentTypes.get(var);
                        if (classNodes != null && classNodes.size() > 1) {
                            ClassNode lub = lowestUpperBound(classNodes);
                            String message = getOperationName(((BinaryExpression) expression).getOperation().getType());
                            if (message!=null) {
                                List<MethodNode> method = findMethod(lub, message, getType(((BinaryExpression) expression).getRightExpression()));
                                if (method.isEmpty()) {
                                    addStaticTypeError("A closure shared variable [" + target.getName() + "] has been assigned with various types and the method" +
                                            " [" + toMethodParametersString(message, getType(((BinaryExpression) expression).getRightExpression())) + "]" +
                                            " does not exist in the lowest upper bound of those types: [" +
                                            lub.toString(false) + "]. In general, this is a bad practice (variable reuse) because the compiler cannot" +
                                            " determine safely what is the type of the variable at the moment of the call in a multithreaded context.", expression);
                                }
                            }
                        }
                    }
                }
            } else if (expression instanceof MethodCallExpression) {
                MethodCallExpression call = (MethodCallExpression) expression;
                Expression objectExpression = call.getObjectExpression();
                if (objectExpression instanceof VariableExpression) {
                    // this should always be the case, but adding a test is safer
                    Variable target = findTargetVariable((VariableExpression) objectExpression);
                    if (target instanceof VariableExpression) {
                        VariableExpression var = (VariableExpression) target;
                        List<ClassNode> classNodes = typeCheckingContext.closureSharedVariablesAssignmentTypes.get(var);
                        if (classNodes != null && classNodes.size() > 1) {
                            ClassNode lub = lowestUpperBound(classNodes);
                            MethodNode methodNode = (MethodNode) call.getNodeMetaData(StaticTypesMarker.DIRECT_METHOD_CALL_TARGET);
                            // we must check that such a method exists on the LUB
                            Parameter[] parameters = methodNode.getParameters();
                            ClassNode[] params = extractTypesFromParameters(parameters);
                            ClassNode[] argTypes = (ClassNode[]) wrapper.getData();
                            List<MethodNode> method = findMethod(lub, methodNode.getName(), argTypes);
                            if (method.size() != 1) {
                                addStaticTypeError("A closure shared variable [" + target.getName() + "] has been assigned with various types and the method" +
                                        " [" + toMethodParametersString(methodNode.getName(), params) + "]" +
                                        " does not exist in the lowest upper bound of those types: [" +
                                        lub.toString(false) + "]. In general, this is a bad practice (variable reuse) because the compiler cannot" +
                                        " determine safely what is the type of the variable at the moment of the call in a multithreaded context.", call);
                            }
                        }
                    }
                }
            }
        }
        // give a chance to type checker extensions to throw errors based on information gathered afterwards
        extension.finish();
    }

    protected static ClassNode[] extractTypesFromParameters(final Parameter[] parameters) {
        ClassNode[] params = new ClassNode[parameters.length];
        for (int i = 0; i < params.length; i++) {
            params[i] = parameters[i].getType();
        }
        return params;
    }

    private ClassNode applyGenerics(ClassNode type, Map<String, GenericsType> resolvedPlaceholders) {
        if (type.isGenericsPlaceHolder()) {
            String name = type.getUnresolvedName();
            GenericsType gt = resolvedPlaceholders.get(name);
            if (gt!=null && gt.isPlaceholder()) {
                //TODO: have to handle more cases here
                if (gt.getUpperBounds()!=null) return gt.getUpperBounds()[0];
                return type;
            } 
        }
        return type;
    }

    private void applyContextGenerics(Map<String, GenericsType> resolvedPlaceholders, Map<String, GenericsType> placeholdersFromContext) {
        if (placeholdersFromContext==null) return;
        for (Map.Entry<String, GenericsType> entry : resolvedPlaceholders.entrySet()) {
            GenericsType gt = entry.getValue();
            if (gt.isPlaceholder()) {
                String name = gt.getName();
                GenericsType outer = placeholdersFromContext.get(name);
                if (outer==null) continue;
                entry.setValue(outer);
            }
        }
    }

    private static Map<String, GenericsType> getGenericsParameterMapOfThis(ClassNode cn) {
        if (cn==null) return null;
        Map<String, GenericsType> map = null;
        if (cn.getEnclosingMethod()!=null) {
            map = getGenericsParameterMapOfThis(cn.getEnclosingMethod());
        } else if (cn.getOuterClass()!=null) {
            map = getGenericsParameterMapOfThis(cn.getOuterClass());
        }
        map = mergeGenerics(map, cn.getGenericsTypes());
        return map;
    }

    private static Map<String, GenericsType> getGenericsParameterMapOfThis(MethodNode mn) {
        if (mn==null) return null;
        Map<String, GenericsType> map = getGenericsParameterMapOfThis(mn.getDeclaringClass());
        map = mergeGenerics(map, mn.getGenericsTypes());
        return map;
    }

    private static Map<String, GenericsType> mergeGenerics(Map<String, GenericsType> current, GenericsType[] newGenerics) {
        if (newGenerics == null || newGenerics.length == 0) return null;
        if (current==null) current = new HashMap<String, GenericsType>();
        for (int i = 0; i < newGenerics.length; i++) {
            GenericsType gt = newGenerics[i];
            if (!gt.isPlaceholder()) continue;
            String name = gt.getName();
            if (!current.containsKey(name)) current.put(name, newGenerics[i]);
        }
        return current;
    }

    /**
     * Returns a wrapped type if, and only if, the provided class node is a primitive type.
     * This method differs from {@link ClassHelper#getWrapper(org.codehaus.groovy.ast.ClassNode)} as it will
     * return the same instance if the provided type is not a generic type.
     *
     * @param type
     * @return the wrapped type
     */
    protected static ClassNode wrapTypeIfNecessary(ClassNode type) {
        if (isPrimitiveType(type)) return getWrapper(type);
        return type;
    }

    protected static boolean isClassInnerClassOrEqualTo(ClassNode toBeChecked, ClassNode start) {
        if (start == toBeChecked) return true;
        if (start instanceof InnerClassNode) {
            return isClassInnerClassOrEqualTo(toBeChecked, start.getOuterClass());
        }
        return false;
    }


    protected class VariableExpressionTypeMemoizer extends ClassCodeVisitorSupport {
        private final Map<VariableExpression, ClassNode> varOrigType;

        public VariableExpressionTypeMemoizer(final Map<VariableExpression, ClassNode> varOrigType) {
            this.varOrigType = varOrigType;
        }

        @Override
        protected SourceUnit getSourceUnit() {
            return typeCheckingContext.source;
        }

        @Override
        public void visitVariableExpression(final VariableExpression expression) {
            super.visitVariableExpression(expression);
            Variable var = findTargetVariable(expression);
            if (var instanceof VariableExpression) {
                VariableExpression ve = (VariableExpression) var;
                varOrigType.put(ve, (ClassNode) ve.getNodeMetaData(StaticTypesMarker.INFERRED_TYPE));
            }
        }
    }

    // ------------------- codecs for method return type signatures ------------------------------

    public static class SignatureCodecFactory {
        public static SignatureCodec getCodec(int version, final ClassLoader classLoader) {
            switch (version) {
                case 1:  return new SignatureCodecVersion1(classLoader);
                default: return null;
            }
        }
    }

    // class only used to store setter information when an expression of type
    // a.x = foo or x=foo is found and that it corresponds to a setter call
    private static class SetterInfo {
        final ClassNode receiverType;
        final MethodNode setter;

        private SetterInfo(final ClassNode receiverType, final MethodNode setter) {
            this.receiverType = receiverType;
            this.setter = setter;
        }
    }

}<|MERGE_RESOLUTION|>--- conflicted
+++ resolved
@@ -3568,35 +3568,7 @@
             // we are done if we are now in the declaring class
             if (current.equals(declaringClass)) break;
 
-<<<<<<< HEAD
-            // we have to continue with either an interface or normal super class
-            ClassNode nextNode = null;
-            if (declaringClass.isInterface()) {
-                ClassNode[] interfaces = current.getUnresolvedInterfaces();
-                for (int i=0; i<interfaces.length; i++) {
-                    if (implementsInterfaceOrIsSubclassOf(interfaces[i],declaringClass)) {
-                        nextNode = interfaces[i];
-                        break;
-                    }
-                }
-            }
-
-            if (nextNode==null) {
-                nextNode = current.getUnresolvedSuperClass();
-                if (current.isArray()) {
-                    nextNode = current.getComponentType();
-                    nextNode = nextNode.getUnresolvedSuperClass();
-                    if (nextNode!=null) {
-                        nextNode = nextNode.makeArray();
-                    } else {
-                        nextNode = OBJECT_TYPE;
-                    }
-                }
-            }
-            current = nextNode;
-=======
             current = getNextSuperClass(current, declaringClass);
->>>>>>> 543f54fc
             if (current==null) {
                 String descriptor = "<>";
                 if (method!=null) descriptor = method.getTypeDescriptor();
