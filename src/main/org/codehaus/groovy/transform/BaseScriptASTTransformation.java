/*
 * Copyright 2008-2013 the original author or authors.
 *
 * Licensed under the Apache License, Version 2.0 (the "License");
 * you may not use this file except in compliance with the License.
 * You may obtain a copy of the License at
 *
 *     http://www.apache.org/licenses/LICENSE-2.0
 *
 * Unless required by applicable law or agreed to in writing, software
 * distributed under the License is distributed on an "AS IS" BASIS,
 * WITHOUT WARRANTIES OR CONDITIONS OF ANY KIND, either express or implied.
 * See the License for the specific language governing permissions and
 * limitations under the License.
 */

package org.codehaus.groovy.transform;

import groovy.transform.BaseScript;

import java.util.Arrays;
import java.util.List;

import org.codehaus.groovy.GroovyBugError;
import org.codehaus.groovy.ast.ASTNode;
import org.codehaus.groovy.ast.AnnotatedNode;
import org.codehaus.groovy.ast.AnnotationNode;
import org.codehaus.groovy.ast.ClassHelper;
import org.codehaus.groovy.ast.ClassNode;
import org.codehaus.groovy.ast.MethodNode;
import org.codehaus.groovy.ast.Parameter;
import org.codehaus.groovy.ast.expr.DeclarationExpression;
import org.codehaus.groovy.ast.expr.EmptyExpression;
import org.codehaus.groovy.ast.expr.VariableExpression;
import org.codehaus.groovy.control.CompilePhase;
import org.codehaus.groovy.control.SourceUnit;
import org.codehaus.groovy.control.messages.SyntaxErrorMessage;
import org.codehaus.groovy.control.messages.WarningMessage;
import org.codehaus.groovy.syntax.SyntaxException;

/**
 * Handles transformation for the @BaseScript annotation.
 *
 * @author Paul King
 * @author Cedric Champeau
 * @author Vladimir Orany
 * @author Jim White
 */
@GroovyASTTransformation(phase = CompilePhase.SEMANTIC_ANALYSIS)
public class BaseScriptASTTransformation extends AbstractASTTransformation {

    private static final Class<BaseScript> MY_CLASS = BaseScript.class;
    private static final ClassNode MY_TYPE = ClassHelper.make(MY_CLASS);
    private static final String MY_TYPE_NAME = "@" + MY_TYPE.getNameWithoutPackage();
    private SourceUnit sourceUnit;

    public void visit(ASTNode[] nodes, SourceUnit source) {
        sourceUnit = source;
        if (nodes.length != 2 || !(nodes[0] instanceof AnnotationNode) || !(nodes[1] instanceof AnnotatedNode)) {
            throw new GroovyBugError("Internal error: expecting [AnnotationNode, AnnotatedNode] but got: " + Arrays.asList(nodes));
        }

        AnnotatedNode parent = (AnnotatedNode) nodes[1];
        AnnotationNode node = (AnnotationNode) nodes[0];
        if (!MY_TYPE.equals(node.getClassNode())) return;

        if (parent instanceof DeclarationExpression) {
            DeclarationExpression de = (DeclarationExpression) parent;
            ClassNode cNode = de.getDeclaringClass();
            if (!cNode.isScript()) {
                addError("Annotation " + MY_TYPE_NAME + " can only be used within a Script.", parent);
                return;
            }
            
            if (de.isMultipleAssignmentDeclaration()) {
                addError("Annotation " + MY_TYPE_NAME + " not supported with multiple assignment notation.", parent);
                return;
            }
            
            if (!(de.getRightExpression() instanceof EmptyExpression)) {
                addError("Annotation " + MY_TYPE_NAME + " not supported with variable assignment.", parent);
                return;
            }
            
            ClassNode baseScriptType = de.getVariableExpression().getType().getPlainNodeReference();
            
            if(!baseScriptType.isScript()){
                addError("Declared type " + baseScriptType + " does not extend groovy.lang.Script class!", parent);
                return;
            }

            // Method in base script that will contain the script body code.
            MethodNode runScriptMethod = ClassHelper.findSAM(baseScriptType);

            // Make sure they have not implemented run() without declaring some other abstract method for us to use.
            if (runScriptMethod == null) {
                addError("Declared type " + baseScriptType + " doesn't have a single abstract method for the script body.", parent);
                return;
            }

            cNode.setSuperClass(baseScriptType);
            de.setRightExpression(new VariableExpression("this"));

<<<<<<< HEAD
            // If they want to use a name other than than "run", then make the change.
            if (!runScriptMethod.getName().equals("run")) {
=======
            // Method in base script that will contain the script body code.
            MethodNode runScriptMethod = ClassHelper.findSAM(baseScriptType);

            // If they want to use a name other than than "run", then make the change.
            if (runScriptMethod != null && !runScriptMethod.getName().equals("run")) {
>>>>>>> 17fa8834
                MethodNode defaultMethod = cNode.getDeclaredMethod("run", Parameter.EMPTY_ARRAY);
                cNode.removeMethod(defaultMethod);
                MethodNode methodNode = new MethodNode(runScriptMethod.getName(), runScriptMethod.getModifiers() & ~ACC_ABSTRACT
                    , runScriptMethod.getReturnType(), runScriptMethod.getParameters(), runScriptMethod.getExceptions()
                    , defaultMethod.getCode());
                // The AST node metadata has the flag that indicates that this method is a script body.
                // It may also be carrying data for other AST transforms.
                methodNode.copyNodeMetaData(defaultMethod);
                cNode.addMethod(methodNode);
            }
        }
    }
    
    public SourceUnit getSourceUnit() {
        return sourceUnit;
    }
    
    protected void addError(String msg, ASTNode expr) {
        // for some reason the source unit is null sometimes, e.g. in testNotAllowedInScriptInnerClassMethods
        sourceUnit.getErrorCollector().addErrorAndContinue(new SyntaxErrorMessage(
                new SyntaxException(msg + '\n', expr.getLineNumber(), expr.getColumnNumber(),
                        expr.getLastLineNumber(), expr.getLastColumnNumber()),
                sourceUnit)
        );
    }
}
<|MERGE_RESOLUTION|>--- conflicted
+++ resolved
@@ -1,139 +1,133 @@
-/*
- * Copyright 2008-2013 the original author or authors.
- *
- * Licensed under the Apache License, Version 2.0 (the "License");
- * you may not use this file except in compliance with the License.
- * You may obtain a copy of the License at
- *
- *     http://www.apache.org/licenses/LICENSE-2.0
- *
- * Unless required by applicable law or agreed to in writing, software
- * distributed under the License is distributed on an "AS IS" BASIS,
- * WITHOUT WARRANTIES OR CONDITIONS OF ANY KIND, either express or implied.
- * See the License for the specific language governing permissions and
- * limitations under the License.
- */
-
-package org.codehaus.groovy.transform;
-
-import groovy.transform.BaseScript;
-
-import java.util.Arrays;
-import java.util.List;
-
-import org.codehaus.groovy.GroovyBugError;
-import org.codehaus.groovy.ast.ASTNode;
-import org.codehaus.groovy.ast.AnnotatedNode;
-import org.codehaus.groovy.ast.AnnotationNode;
-import org.codehaus.groovy.ast.ClassHelper;
-import org.codehaus.groovy.ast.ClassNode;
-import org.codehaus.groovy.ast.MethodNode;
-import org.codehaus.groovy.ast.Parameter;
-import org.codehaus.groovy.ast.expr.DeclarationExpression;
-import org.codehaus.groovy.ast.expr.EmptyExpression;
-import org.codehaus.groovy.ast.expr.VariableExpression;
-import org.codehaus.groovy.control.CompilePhase;
-import org.codehaus.groovy.control.SourceUnit;
-import org.codehaus.groovy.control.messages.SyntaxErrorMessage;
-import org.codehaus.groovy.control.messages.WarningMessage;
-import org.codehaus.groovy.syntax.SyntaxException;
-
-/**
- * Handles transformation for the @BaseScript annotation.
- *
- * @author Paul King
- * @author Cedric Champeau
- * @author Vladimir Orany
- * @author Jim White
- */
-@GroovyASTTransformation(phase = CompilePhase.SEMANTIC_ANALYSIS)
-public class BaseScriptASTTransformation extends AbstractASTTransformation {
-
-    private static final Class<BaseScript> MY_CLASS = BaseScript.class;
-    private static final ClassNode MY_TYPE = ClassHelper.make(MY_CLASS);
-    private static final String MY_TYPE_NAME = "@" + MY_TYPE.getNameWithoutPackage();
-    private SourceUnit sourceUnit;
-
-    public void visit(ASTNode[] nodes, SourceUnit source) {
-        sourceUnit = source;
-        if (nodes.length != 2 || !(nodes[0] instanceof AnnotationNode) || !(nodes[1] instanceof AnnotatedNode)) {
-            throw new GroovyBugError("Internal error: expecting [AnnotationNode, AnnotatedNode] but got: " + Arrays.asList(nodes));
-        }
-
-        AnnotatedNode parent = (AnnotatedNode) nodes[1];
-        AnnotationNode node = (AnnotationNode) nodes[0];
-        if (!MY_TYPE.equals(node.getClassNode())) return;
-
-        if (parent instanceof DeclarationExpression) {
-            DeclarationExpression de = (DeclarationExpression) parent;
-            ClassNode cNode = de.getDeclaringClass();
-            if (!cNode.isScript()) {
-                addError("Annotation " + MY_TYPE_NAME + " can only be used within a Script.", parent);
-                return;
-            }
-            
-            if (de.isMultipleAssignmentDeclaration()) {
-                addError("Annotation " + MY_TYPE_NAME + " not supported with multiple assignment notation.", parent);
-                return;
-            }
-            
-            if (!(de.getRightExpression() instanceof EmptyExpression)) {
-                addError("Annotation " + MY_TYPE_NAME + " not supported with variable assignment.", parent);
-                return;
-            }
-            
-            ClassNode baseScriptType = de.getVariableExpression().getType().getPlainNodeReference();
-            
-            if(!baseScriptType.isScript()){
-                addError("Declared type " + baseScriptType + " does not extend groovy.lang.Script class!", parent);
-                return;
-            }
-
-            // Method in base script that will contain the script body code.
-            MethodNode runScriptMethod = ClassHelper.findSAM(baseScriptType);
-
-            // Make sure they have not implemented run() without declaring some other abstract method for us to use.
-            if (runScriptMethod == null) {
-                addError("Declared type " + baseScriptType + " doesn't have a single abstract method for the script body.", parent);
-                return;
-            }
-
-            cNode.setSuperClass(baseScriptType);
-            de.setRightExpression(new VariableExpression("this"));
-
-<<<<<<< HEAD
-            // If they want to use a name other than than "run", then make the change.
-            if (!runScriptMethod.getName().equals("run")) {
-=======
-            // Method in base script that will contain the script body code.
-            MethodNode runScriptMethod = ClassHelper.findSAM(baseScriptType);
-
-            // If they want to use a name other than than "run", then make the change.
-            if (runScriptMethod != null && !runScriptMethod.getName().equals("run")) {
->>>>>>> 17fa8834
-                MethodNode defaultMethod = cNode.getDeclaredMethod("run", Parameter.EMPTY_ARRAY);
-                cNode.removeMethod(defaultMethod);
-                MethodNode methodNode = new MethodNode(runScriptMethod.getName(), runScriptMethod.getModifiers() & ~ACC_ABSTRACT
-                    , runScriptMethod.getReturnType(), runScriptMethod.getParameters(), runScriptMethod.getExceptions()
-                    , defaultMethod.getCode());
-                // The AST node metadata has the flag that indicates that this method is a script body.
-                // It may also be carrying data for other AST transforms.
-                methodNode.copyNodeMetaData(defaultMethod);
-                cNode.addMethod(methodNode);
-            }
-        }
-    }
-    
-    public SourceUnit getSourceUnit() {
-        return sourceUnit;
-    }
-    
-    protected void addError(String msg, ASTNode expr) {
-        // for some reason the source unit is null sometimes, e.g. in testNotAllowedInScriptInnerClassMethods
-        sourceUnit.getErrorCollector().addErrorAndContinue(new SyntaxErrorMessage(
-                new SyntaxException(msg + '\n', expr.getLineNumber(), expr.getColumnNumber(),
-                        expr.getLastLineNumber(), expr.getLastColumnNumber()),
-                sourceUnit)
-        );
-    }
-}
+/*
+ * Copyright 2008-2013 the original author or authors.
+ *
+ * Licensed under the Apache License, Version 2.0 (the "License");
+ * you may not use this file except in compliance with the License.
+ * You may obtain a copy of the License at
+ *
+ *     http://www.apache.org/licenses/LICENSE-2.0
+ *
+ * Unless required by applicable law or agreed to in writing, software
+ * distributed under the License is distributed on an "AS IS" BASIS,
+ * WITHOUT WARRANTIES OR CONDITIONS OF ANY KIND, either express or implied.
+ * See the License for the specific language governing permissions and
+ * limitations under the License.
+ */
+
+package org.codehaus.groovy.transform;
+
+import groovy.transform.BaseScript;
+
+import java.util.Arrays;
+import java.util.List;
+
+import org.codehaus.groovy.GroovyBugError;
+import org.codehaus.groovy.ast.ASTNode;
+import org.codehaus.groovy.ast.AnnotatedNode;
+import org.codehaus.groovy.ast.AnnotationNode;
+import org.codehaus.groovy.ast.ClassHelper;
+import org.codehaus.groovy.ast.ClassNode;
+import org.codehaus.groovy.ast.MethodNode;
+import org.codehaus.groovy.ast.Parameter;
+import org.codehaus.groovy.ast.expr.DeclarationExpression;
+import org.codehaus.groovy.ast.expr.EmptyExpression;
+import org.codehaus.groovy.ast.expr.VariableExpression;
+import org.codehaus.groovy.control.CompilePhase;
+import org.codehaus.groovy.control.SourceUnit;
+import org.codehaus.groovy.control.messages.SyntaxErrorMessage;
+import org.codehaus.groovy.control.messages.WarningMessage;
+import org.codehaus.groovy.syntax.SyntaxException;
+
+/**
+ * Handles transformation for the @BaseScript annotation.
+ *
+ * @author Paul King
+ * @author Cedric Champeau
+ * @author Vladimir Orany
+ * @author Jim White
+ */
+@GroovyASTTransformation(phase = CompilePhase.SEMANTIC_ANALYSIS)
+public class BaseScriptASTTransformation extends AbstractASTTransformation {
+
+    private static final Class<BaseScript> MY_CLASS = BaseScript.class;
+    private static final ClassNode MY_TYPE = ClassHelper.make(MY_CLASS);
+    private static final String MY_TYPE_NAME = "@" + MY_TYPE.getNameWithoutPackage();
+    private SourceUnit sourceUnit;
+
+    public void visit(ASTNode[] nodes, SourceUnit source) {
+        sourceUnit = source;
+        if (nodes.length != 2 || !(nodes[0] instanceof AnnotationNode) || !(nodes[1] instanceof AnnotatedNode)) {
+            throw new GroovyBugError("Internal error: expecting [AnnotationNode, AnnotatedNode] but got: " + Arrays.asList(nodes));
+        }
+
+        AnnotatedNode parent = (AnnotatedNode) nodes[1];
+        AnnotationNode node = (AnnotationNode) nodes[0];
+        if (!MY_TYPE.equals(node.getClassNode())) return;
+
+        if (parent instanceof DeclarationExpression) {
+            DeclarationExpression de = (DeclarationExpression) parent;
+            ClassNode cNode = de.getDeclaringClass();
+            if (!cNode.isScript()) {
+                addError("Annotation " + MY_TYPE_NAME + " can only be used within a Script.", parent);
+                return;
+            }
+            
+            if (de.isMultipleAssignmentDeclaration()) {
+                addError("Annotation " + MY_TYPE_NAME + " not supported with multiple assignment notation.", parent);
+                return;
+            }
+            
+            if (!(de.getRightExpression() instanceof EmptyExpression)) {
+                addError("Annotation " + MY_TYPE_NAME + " not supported with variable assignment.", parent);
+                return;
+            }
+            
+            ClassNode baseScriptType = de.getVariableExpression().getType().getPlainNodeReference();
+            
+            if(!baseScriptType.isScript()){
+                addError("Declared type " + baseScriptType + " does not extend groovy.lang.Script class!", parent);
+                return;
+            }
+
+            // Method in base script that will contain the script body code.
+            MethodNode runScriptMethod = ClassHelper.findSAM(baseScriptType);
+
+            // Make sure they have not implemented run() without declaring some other abstract method for us to use.
+            if (runScriptMethod == null) {
+                addError("Declared type " + baseScriptType + " doesn't have a single abstract method for the script body.", parent);
+                return;
+            }
+
+            cNode.setSuperClass(baseScriptType);
+            de.setRightExpression(new VariableExpression("this"));
+
+            MethodNode runScriptMethod = ClassHelper.findSAM(baseScriptType);
+
+            // If they want to use a name other than than "run", then make the change.
+            if (runScriptMethod != null && !runScriptMethod.getName().equals("run")) {
+                MethodNode defaultMethod = cNode.getDeclaredMethod("run", Parameter.EMPTY_ARRAY);
+                cNode.removeMethod(defaultMethod);
+                MethodNode methodNode = new MethodNode(runScriptMethod.getName(), runScriptMethod.getModifiers() & ~ACC_ABSTRACT
+                    , runScriptMethod.getReturnType(), runScriptMethod.getParameters(), runScriptMethod.getExceptions()
+                    , defaultMethod.getCode());
+                // The AST node metadata has the flag that indicates that this method is a script body.
+                // It may also be carrying data for other AST transforms.
+                methodNode.copyNodeMetaData(defaultMethod);
+                cNode.addMethod(methodNode);
+            }
+        }
+    }
+    
+    public SourceUnit getSourceUnit() {
+        return sourceUnit;
+    }
+    
+    protected void addError(String msg, ASTNode expr) {
+        // for some reason the source unit is null sometimes, e.g. in testNotAllowedInScriptInnerClassMethods
+        sourceUnit.getErrorCollector().addErrorAndContinue(new SyntaxErrorMessage(
+                new SyntaxException(msg + '\n', expr.getLineNumber(), expr.getColumnNumber(),
+                        expr.getLastLineNumber(), expr.getLastColumnNumber()),
+                sourceUnit)
+        );
+    }
+}