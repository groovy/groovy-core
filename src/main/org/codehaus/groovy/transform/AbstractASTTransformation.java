--- conflicted
+++ resolved
@@ -37,11 +37,8 @@
 
 import java.util.ArrayList;
 import java.util.Arrays;
-<<<<<<< HEAD
-=======
 import java.util.HashMap;
 import java.util.LinkedList;
->>>>>>> ec956728
 import java.util.List;
 import java.util.Map;
 
@@ -147,14 +144,6 @@
         return (excludes != null && excludes.contains(name)) || deemedInternalName(name) || (includes != null && !includes.isEmpty() && !includes.contains(name));
     }
 
-<<<<<<< HEAD
-    public static boolean shouldSkipOnDescriptor(String descriptor, List<ClassNode> excludeTypes, List<ClassNode> includeTypes) {
-        if (excludeTypes != null) {
-            for (ClassNode cn : excludeTypes) {
-                // TODO correct to generics spec?
-                for (MethodNode mn : nonGeneric(cn).getMethods()) {
-                    if (mn.getTypeDescriptor().equals(descriptor)) return true;
-=======
     public static boolean shouldSkipOnDescriptor(Map genericsSpec, String descriptor, List<ClassNode> excludeTypes, List<ClassNode> includeTypes) {
             for (ClassNode cn : excludeTypes) {
                 List<ClassNode> remaining = new LinkedList<ClassNode>();
@@ -170,7 +159,6 @@
                         }
                         remaining.addAll(Arrays.asList(next.getInterfaces()));
                     }
->>>>>>> ec956728
                 }
             }
             if (includeTypes.isEmpty()) return false;
@@ -229,7 +217,7 @@
     }
 
     public static ClassNode makeClassSafe(Class klass) {
-        return makeClassSafeWithGenerics(klass);
+        return makeClassSafeWithGenerics(ClassHelper.make(klass));
     }
 
     public static ClassNode makeClassSafe0(ClassNode type, GenericsType... genericTypes) {
@@ -238,18 +226,9 @@
         return plainNodeReference;
     }
 
-<<<<<<< HEAD
-    public static ClassNode makeClassSafeWithGenerics(Class clazz, ClassNode... genericTypes) {
-        return makeClassSafeWithGenerics(ClassHelper.make(clazz), genericTypes);
-    }
-
-    public static ClassNode makeClassSafeWithGenerics(ClassNode type, ClassNode... genericTypes) {
-        if (type.isArray() /*&& type.getComponentType().isUsingGenerics()*/) {
-=======
 
     public static ClassNode makeClassSafeWithGenerics(ClassNode type, GenericsType... genericTypes) {
         if (type.isArray()) {
->>>>>>> ec956728
             return makeClassSafeWithGenerics(type.getComponentType(), genericTypes).makeArray();
         }
         GenericsType[] gtypes = new GenericsType[0];
@@ -260,11 +239,7 @@
         return makeClassSafe0(type, gtypes);
     }
 
-<<<<<<< HEAD
-    static MethodNode correctToGenericsSpec(Map genericsSpec, MethodNode mn) {
-=======
     public static MethodNode correctToGenericsSpec(Map genericsSpec, MethodNode mn) {
->>>>>>> ec956728
         ClassNode correctedType = correctToGenericsSpecRecurse(genericsSpec, mn.getReturnType());
         Parameter[] origParameters = mn.getParameters();
         Parameter[] newParameters = new Parameter[origParameters.length];
@@ -275,11 +250,7 @@
         return new MethodNode(mn.getName(), mn.getModifiers(), correctedType, newParameters, mn.getExceptions(), mn.getCode());
     }
 
-<<<<<<< HEAD
-    static ClassNode correctToGenericsSpecRecurse(Map genericsSpec, ClassNode type) {
-=======
     public static ClassNode correctToGenericsSpecRecurse(Map genericsSpec, ClassNode type) {
->>>>>>> ec956728
         if (type.isGenericsPlaceHolder()) {
             String name = type.getGenericsTypes()[0].getName();
             type = (ClassNode) genericsSpec.get(name);
@@ -318,4 +289,4 @@
         }
         return makeClassSafeWithGenerics(type, newgTypes);
     }
-}
+}